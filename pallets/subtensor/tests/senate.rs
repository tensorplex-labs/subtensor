mod mock;
use mock::*;

use codec::Encode;
use frame_support::{assert_noop, assert_ok};
use frame_system::{EventRecord, Phase};
use sp_core::{bounded_vec, H256, U256};
use sp_runtime::{
    traits::{BlakeTwo256, Hash},
    BuildStorage,
};

use frame_system::pallet_prelude::*;
use frame_system::Config;
use pallet_collective::Event as CollectiveEvent;
use pallet_subtensor::migration;
use pallet_subtensor::Error;

// To run just the tests in this file, use the following command:
// cargo test -p pallet-subtensor --test senate

pub fn new_test_ext() -> sp_io::TestExternalities {
    sp_tracing::try_init_simple();

    let mut ext: sp_io::TestExternalities = RuntimeGenesisConfig {
        senate_members: pallet_membership::GenesisConfig::<Test, pallet_membership::Instance2> {
            members: bounded_vec![1.into(), 2.into(), 3.into(), 4.into(), 5.into()],
            phantom: Default::default(),
        },
        triumvirate: pallet_collective::GenesisConfig::<Test, pallet_collective::Instance1> {
            members: vec![1.into()],
            phantom: Default::default(),
        },
        ..Default::default()
    }
    .build_storage()
    .unwrap()
    .into();

    ext.execute_with(|| System::set_block_number(1));
    ext
}

fn make_proposal(value: u64) -> RuntimeCall {
    RuntimeCall::System(frame_system::Call::remark_with_event {
        remark: value.to_be_bytes().to_vec(),
    })
}

fn record(event: RuntimeEvent) -> EventRecord<RuntimeEvent, H256> {
    EventRecord {
        phase: Phase::Initialization,
        event,
        topics: vec![],
    }
}

#[test]
fn test_senate_join_works() {
    new_test_ext().execute_with(|| {
        migration::migrate_create_root_network::<Test>();

        let netuid: u16 = 1;
        let tempo: u16 = 13;
        let hotkey_account_id = U256::from(6);
        let burn_cost = 1000;
        let coldkey_account_id = U256::from(667); // Neighbour of the beast, har har

        //add network
        SubtensorModule::set_burn(netuid, burn_cost);
        add_network(netuid, tempo, 0);
        // Give it some $$$ in his coldkey balance
        SubtensorModule::add_balance_to_coldkey_account(&coldkey_account_id, 10000);

        // Subscribe and check extrinsic output
        assert_ok!(SubtensorModule::burned_register(
            <<Test as Config>::RuntimeOrigin>::signed(coldkey_account_id),
            netuid,
            hotkey_account_id
        ));
        // Check if balance has  decreased to pay for the burn.
        assert_eq!(
            SubtensorModule::get_coldkey_balance(&coldkey_account_id),
            (10000 - burn_cost)
        ); // funds drained on reg.
           // Check if neuron has added to the specified network(netuid)
        assert_eq!(SubtensorModule::get_subnetwork_n(netuid), 1);
        // Check if hotkey is added to the Hotkeys
        assert_eq!(
            SubtensorModule::get_owning_coldkey_for_hotkey(&hotkey_account_id),
            coldkey_account_id
        );

        // Lets make this new key a delegate with a 10% take.
        assert_ok!(SubtensorModule::do_become_delegate(
            <<Test as Config>::RuntimeOrigin>::signed(coldkey_account_id),
<<<<<<< HEAD
            hotkey_account_id
=======
            hotkey_account_id,
            u16::MAX / 10
>>>>>>> ed84d0d6
        ));
        assert_eq!(
            SubtensorModule::get_delegate_take(&hotkey_account_id, netuid),
            InitialDefaultTake::get()
        );

        let staker_coldkey = U256::from(7);
        SubtensorModule::add_balance_to_coldkey_account(&staker_coldkey, 100_000);

        assert_ok!(SubtensorModule::add_subnet_stake(
            <<Test as Config>::RuntimeOrigin>::signed(staker_coldkey),
            hotkey_account_id,
            netuid,
            100_000
        ));
        assert_eq!(
            SubtensorModule::get_subnet_stake_for_coldkey_and_hotkey(
                &staker_coldkey,
                &hotkey_account_id,
                netuid
            ),
            100_000
        );
        assert_eq!(
            SubtensorModule::get_hotkey_global_dynamic_tao(&hotkey_account_id),
            100_000
        );

        assert_ok!(SubtensorModule::root_register(
            <<Test as Config>::RuntimeOrigin>::signed(coldkey_account_id),
            hotkey_account_id
        ));
        assert!(Senate::is_member(&hotkey_account_id));
    });
}

#[test]
fn test_senate_vote_works() {
    new_test_ext().execute_with(|| {
        migration::migrate_create_root_network::<Test>();

        let netuid: u16 = 1;
        let tempo: u16 = 13;
        let senate_hotkey = U256::from(1);
        let hotkey_account_id = U256::from(6);
        let burn_cost = 1000;
        let coldkey_account_id = U256::from(667); // Neighbour of the beast, har har

        //add network
        SubtensorModule::set_burn(netuid, burn_cost);
        add_network(netuid, tempo, 0);
        // Give it some $$$ in his coldkey balance
        SubtensorModule::add_balance_to_coldkey_account(&coldkey_account_id, 10000);

        // Subscribe and check extrinsic output
        assert_ok!(SubtensorModule::burned_register(
            <<Test as Config>::RuntimeOrigin>::signed(coldkey_account_id),
            netuid,
            hotkey_account_id
        ));
        // Check if balance has  decreased to pay for the burn.
        assert_eq!(
            SubtensorModule::get_coldkey_balance(&coldkey_account_id),
            (10000 - burn_cost)
        ); // funds drained on reg.
           // Check if neuron has added to the specified network(netuid)
        assert_eq!(SubtensorModule::get_subnetwork_n(netuid), 1);
        // Check if hotkey is added to the Hotkeys
        assert_eq!(
            SubtensorModule::get_owning_coldkey_for_hotkey(&hotkey_account_id),
            coldkey_account_id
        );

        // Lets make this new key a delegate with a 10% take.
        assert_ok!(SubtensorModule::do_become_delegate(
            <<Test as Config>::RuntimeOrigin>::signed(coldkey_account_id),
<<<<<<< HEAD
            hotkey_account_id
=======
            hotkey_account_id,
            u16::MAX / 10
>>>>>>> ed84d0d6
        ));
        assert_eq!(
            SubtensorModule::get_delegate_take(&hotkey_account_id, netuid),
            InitialDefaultTake::get()
        );

        let staker_coldkey = U256::from(7);
        SubtensorModule::add_balance_to_coldkey_account(&staker_coldkey, 100_000);

        assert_ok!(SubtensorModule::add_subnet_stake(
            <<Test as Config>::RuntimeOrigin>::signed(staker_coldkey),
            hotkey_account_id,
            netuid,
            100_000
        ));
        assert_eq!(
            SubtensorModule::get_subnet_stake_for_coldkey_and_hotkey(
                &staker_coldkey,
                &hotkey_account_id,
                netuid
            ),
            100_000
        );
        assert_eq!(
            SubtensorModule::get_hotkey_global_dynamic_tao(&hotkey_account_id),
            100_000
        );

        assert_ok!(SubtensorModule::root_register(
            <<Test as Config>::RuntimeOrigin>::signed(coldkey_account_id),
            hotkey_account_id
        ));
        assert!(Senate::is_member(&hotkey_account_id));

        System::reset_events();

        let proposal = make_proposal(42);
        let proposal_len: u32 = proposal.using_encoded(|p| p.len() as u32);
        let hash = BlakeTwo256::hash_of(&proposal);
        assert_ok!(Triumvirate::propose(
            RuntimeOrigin::signed(senate_hotkey),
            Box::new(proposal.clone()),
            proposal_len,
            TryInto::<BlockNumberFor<Test>>::try_into(100u64)
                .expect("convert u64 to block number.")
        ));

        assert_ok!(SubtensorModule::do_vote_root(
            <<Test as Config>::RuntimeOrigin>::signed(coldkey_account_id),
            &hotkey_account_id,
            hash,
            0,
            true
        ));
        assert_eq!(
            System::events(),
            vec![
                record(RuntimeEvent::Triumvirate(CollectiveEvent::Proposed {
                    account: senate_hotkey,
                    proposal_index: 0,
                    proposal_hash: hash,
                    threshold: 1
                })),
                record(RuntimeEvent::Triumvirate(CollectiveEvent::Voted {
                    account: hotkey_account_id,
                    proposal_hash: hash,
                    voted: true,
                    yes: 1,
                    no: 0
                }))
            ]
        );
    });
}

#[test]
fn test_senate_vote_not_member() {
    new_test_ext().execute_with(|| {
        migration::migrate_create_root_network::<Test>();

        let netuid: u16 = 1;
        let tempo: u16 = 13;
        let senate_hotkey = U256::from(1);
        let hotkey_account_id = U256::from(6);
        let burn_cost = 1000;
        let coldkey_account_id = U256::from(667); // Neighbour of the beast, har har

        //add network
        SubtensorModule::set_burn(netuid, burn_cost);
        add_network(netuid, tempo, 0);
        // Give it some $$$ in his coldkey balance
        SubtensorModule::add_balance_to_coldkey_account(&coldkey_account_id, 10000);

        // Subscribe and check extrinsic output
        assert_ok!(SubtensorModule::burned_register(
            <<Test as Config>::RuntimeOrigin>::signed(coldkey_account_id),
            netuid,
            hotkey_account_id
        ));
        // Check if balance has  decreased to pay for the burn.
        assert_eq!(
            SubtensorModule::get_coldkey_balance(&coldkey_account_id),
            (10000 - burn_cost)
        ); // funds drained on reg.
           // Check if neuron has added to the specified network(netuid)
        assert_eq!(SubtensorModule::get_subnetwork_n(netuid), 1);
        // Check if hotkey is added to the Hotkeys
        assert_eq!(
            SubtensorModule::get_owning_coldkey_for_hotkey(&hotkey_account_id),
            coldkey_account_id
        );

        let proposal = make_proposal(42);
        let proposal_len: u32 = proposal.using_encoded(|p| p.len() as u32);
        let hash = BlakeTwo256::hash_of(&proposal);
        assert_ok!(Triumvirate::propose(
            RuntimeOrigin::signed(senate_hotkey),
            Box::new(proposal.clone()),
            proposal_len,
            TryInto::<BlockNumberFor<Test>>::try_into(100u64)
                .expect("convert u64 to block number.")
        ));

        assert_noop!(
            SubtensorModule::do_vote_root(
                <<Test as Config>::RuntimeOrigin>::signed(coldkey_account_id),
                &hotkey_account_id,
                hash,
                0,
                true
            ),
            Error::<Test>::NotSenateMember
        );
    });
}

#[test]
fn test_senate_leave_works() {
    new_test_ext().execute_with(|| {
        migration::migrate_create_root_network::<Test>();

        let netuid: u16 = 1;
        let tempo: u16 = 13;
        let hotkey_account_id = U256::from(6);
        let burn_cost = 1000;
        let coldkey_account_id = U256::from(667); // Neighbour of the beast, har har

        //add network
        SubtensorModule::set_burn(netuid, burn_cost);
        add_network(netuid, tempo, 0);
        // Give it some $$$ in his coldkey balance
        SubtensorModule::add_balance_to_coldkey_account(&coldkey_account_id, 10000);

        // Subscribe and check extrinsic output
        assert_ok!(SubtensorModule::burned_register(
            <<Test as Config>::RuntimeOrigin>::signed(coldkey_account_id),
            netuid,
            hotkey_account_id
        ));
        // Check if balance has  decreased to pay for the burn.
        assert_eq!(
            SubtensorModule::get_coldkey_balance(&coldkey_account_id),
            (10000 - burn_cost)
        ); // funds drained on reg.
           // Check if neuron has added to the specified network(netuid)
        assert_eq!(SubtensorModule::get_subnetwork_n(netuid), 1);
        // Check if hotkey is added to the Hotkeys
        assert_eq!(
            SubtensorModule::get_owning_coldkey_for_hotkey(&hotkey_account_id),
            coldkey_account_id
        );

        // Lets make this new key a delegate with a 10% take.
        assert_ok!(SubtensorModule::do_become_delegate(
            <<Test as Config>::RuntimeOrigin>::signed(coldkey_account_id),
<<<<<<< HEAD
            hotkey_account_id
=======
            hotkey_account_id,
            u16::MAX / 10
>>>>>>> ed84d0d6
        ));

        let staker_coldkey = U256::from(7);
        SubtensorModule::add_balance_to_coldkey_account(&staker_coldkey, 100_000);

        assert_ok!(SubtensorModule::add_subnet_stake(
            <<Test as Config>::RuntimeOrigin>::signed(staker_coldkey),
            hotkey_account_id,
            netuid,
            100_000
        ));
        assert_eq!(
            SubtensorModule::get_subnet_stake_for_coldkey_and_hotkey(
                &staker_coldkey,
                &hotkey_account_id,
                netuid
            ),
            100_000
        );
        assert_eq!(
            SubtensorModule::get_hotkey_global_dynamic_tao(&hotkey_account_id),
            100_000
        );

        assert_ok!(SubtensorModule::root_register(
            <<Test as Config>::RuntimeOrigin>::signed(coldkey_account_id),
            hotkey_account_id
        ));
        assert!(Senate::is_member(&hotkey_account_id));
    });
}

#[test]
fn test_senate_leave_vote_removal() {
    new_test_ext().execute_with(|| {
        migration::migrate_create_root_network::<Test>();

        let netuid: u16 = 1;
        let tempo: u16 = 13;
        let senate_hotkey = U256::from(1);
        let hotkey_account_id = U256::from(6);
        let burn_cost = 1000;
        let coldkey_account_id = U256::from(667); // Neighbour of the beast, har har
        let coldkey_origin = <<Test as Config>::RuntimeOrigin>::signed(coldkey_account_id);

        //add network
        SubtensorModule::set_burn(netuid, burn_cost);
        add_network(netuid, tempo, 0);
        // Give it some $$$ in his coldkey balance
        SubtensorModule::add_balance_to_coldkey_account(&coldkey_account_id, 10000);

        // Subscribe and check extrinsic output
        assert_ok!(SubtensorModule::burned_register(
            coldkey_origin.clone(),
            netuid,
            hotkey_account_id
        ));
        // Check if balance has  decreased to pay for the burn.
        assert_eq!(
            SubtensorModule::get_coldkey_balance(&coldkey_account_id),
            (10000 - burn_cost)
        ); // funds drained on reg.
           // Check if neuron has added to the specified network(netuid)
        assert_eq!(SubtensorModule::get_subnetwork_n(netuid), 1);
        // Check if hotkey is added to the Hotkeys
        assert_eq!(
            SubtensorModule::get_owning_coldkey_for_hotkey(&hotkey_account_id),
            coldkey_account_id
        );

        // Lets make this new key a delegate with a 10% take.
        assert_ok!(SubtensorModule::do_become_delegate(
            coldkey_origin.clone(),
<<<<<<< HEAD
            hotkey_account_id
=======
            hotkey_account_id,
            u16::MAX / 10
>>>>>>> ed84d0d6
        ));
        assert_eq!(
            SubtensorModule::get_delegate_take(&hotkey_account_id, netuid),
            InitialDefaultTake::get()
        );

        let staker_coldkey = U256::from(7);
        SubtensorModule::add_balance_to_coldkey_account(&staker_coldkey, 100_000);

        assert_ok!(SubtensorModule::add_subnet_stake(
            <<Test as Config>::RuntimeOrigin>::signed(staker_coldkey),
            hotkey_account_id,
            netuid,
            100_000
        ));
        assert_eq!(
            SubtensorModule::get_subnet_stake_for_coldkey_and_hotkey(
                &staker_coldkey,
                &hotkey_account_id,
                netuid
            ),
            100_000
        );
        assert_eq!(
            SubtensorModule::get_hotkey_global_dynamic_tao(&hotkey_account_id),
            100_000
        );

        assert_ok!(SubtensorModule::root_register(
            coldkey_origin.clone(),
            hotkey_account_id
        ));
        assert!(Senate::is_member(&hotkey_account_id));

        let proposal = make_proposal(42);
        let proposal_len: u32 = proposal.using_encoded(|p| p.len() as u32);
        let hash = BlakeTwo256::hash_of(&proposal);
        assert_ok!(Triumvirate::propose(
            RuntimeOrigin::signed(senate_hotkey),
            Box::new(proposal.clone()),
            proposal_len,
            TryInto::<BlockNumberFor<Test>>::try_into(100u64)
                .expect("convert u64 to block number.")
        ));

        assert_ok!(SubtensorModule::do_vote_root(
            coldkey_origin.clone(),
            &hotkey_account_id,
            hash,
            0,
            true
        ));
        // Fill the root network with many large stake keys.
        // This removes all other keys.
        // Add two networks.
        let root_netuid: u16 = 0;
        let other_netuid: u16 = 5;
        add_network(other_netuid, 0, 0);
        SubtensorModule::set_burn(other_netuid, 0);
        SubtensorModule::set_max_registrations_per_block(other_netuid, 1000);
        SubtensorModule::set_target_registrations_per_interval(other_netuid, 1000);
        SubtensorModule::set_max_registrations_per_block(root_netuid, 1000);
        SubtensorModule::set_target_registrations_per_interval(root_netuid, 1000);
        for i in 0..200 {
            let hot: U256 = U256::from(i + 100);
            let cold: U256 = U256::from(i + 100);
            // Add balance
            SubtensorModule::add_balance_to_coldkey_account(&cold, 100_000_000 + (i as u64)); // lots ot stake
                                                                                              // Register
            assert_ok!(SubtensorModule::burned_register(
                <<Test as Config>::RuntimeOrigin>::signed(cold),
                other_netuid,
                hot
            ));
            // Add stake on other network
            assert_ok!(SubtensorModule::add_subnet_stake(
                <<Test as Config>::RuntimeOrigin>::signed(cold),
                hot,
                netuid,
                100_000_000 + (i as u64)
            ));
            // Register them on the root network.
            assert_ok!(SubtensorModule::root_register(
                <<Test as Config>::RuntimeOrigin>::signed(cold),
                hot,
            ));
            // Check succesfull registration.
            assert!(SubtensorModule::get_uid_for_net_and_hotkey(other_netuid, &hot).is_ok());
            assert!(SubtensorModule::get_uid_for_net_and_hotkey(root_netuid, &hot).is_ok());
            // Check that they are all delegates
            assert!(SubtensorModule::hotkey_is_delegate(&hot));
        }
        // No longer a root member
        assert!(
            SubtensorModule::get_uid_for_net_and_hotkey(root_netuid, &hotkey_account_id).is_err()
        );
        assert_eq!(
            Triumvirate::has_voted(hash, 0, &hotkey_account_id),
            Ok(false)
        );
    });
}

#[test]
fn test_senate_not_leave_when_stake_removed() {
    new_test_ext().execute_with(|| {
        migration::migrate_create_root_network::<Test>();

        let netuid: u16 = 1;
        let tempo: u16 = 13;
        let hotkey_account_id = U256::from(6);
        let burn_cost = 1000;
        let coldkey_account_id = U256::from(667); // Neighbour of the beast, har har

        SubtensorModule::set_target_stakes_per_interval(2);

        //add network
        SubtensorModule::set_burn(netuid, burn_cost);
        add_network(netuid, tempo, 0);
        // Give it some $$$ in his coldkey balance
        SubtensorModule::add_balance_to_coldkey_account(&coldkey_account_id, 10000);

        // Subscribe and check extrinsic output
        assert_ok!(SubtensorModule::burned_register(
            <<Test as Config>::RuntimeOrigin>::signed(coldkey_account_id),
            netuid,
            hotkey_account_id
        ));
        // Check if balance has  decreased to pay for the burn.
        assert_eq!(
            SubtensorModule::get_coldkey_balance(&coldkey_account_id),
            (10000 - burn_cost)
        ); // funds drained on reg.
           // Check if neuron has added to the specified network(netuid)
        assert_eq!(SubtensorModule::get_subnetwork_n(netuid), 1);
        // Check if hotkey is added to the Hotkeys
        assert_eq!(
            SubtensorModule::get_owning_coldkey_for_hotkey(&hotkey_account_id),
            coldkey_account_id
        );

        // Lets make this new key a delegate with a 10% take.
        assert_ok!(SubtensorModule::do_become_delegate(
            <<Test as Config>::RuntimeOrigin>::signed(coldkey_account_id),
<<<<<<< HEAD
            hotkey_account_id
=======
            hotkey_account_id,
            u16::MAX / 10
>>>>>>> ed84d0d6
        ));

        let staker_coldkey = U256::from(7);
        let stake_amount: u64 = 100_000;
        SubtensorModule::add_balance_to_coldkey_account(&staker_coldkey, stake_amount);

        assert_ok!(SubtensorModule::add_subnet_stake(
            <<Test as Config>::RuntimeOrigin>::signed(staker_coldkey),
            hotkey_account_id,
            netuid,
            stake_amount
        ));
        assert_eq!(
            SubtensorModule::get_subnet_stake_for_coldkey_and_hotkey(
                &staker_coldkey,
                &hotkey_account_id,
                netuid
            ),
            stake_amount
        );
        assert_eq!(
            SubtensorModule::get_hotkey_global_dynamic_tao(&hotkey_account_id),
            stake_amount
        );

        assert_ok!(SubtensorModule::root_register(
            <<Test as Config>::RuntimeOrigin>::signed(coldkey_account_id),
            hotkey_account_id
        ));
<<<<<<< HEAD
        assert_eq!(Senate::is_member(&hotkey_account_id), true);
        assert_eq!(
            SubtensorModule::get_subnet_stake_for_coldkey_and_hotkey(
                &staker_coldkey,
                &hotkey_account_id,
                netuid
            ),
            stake_amount
        );
        assert_eq!(
            SubtensorModule::get_hotkey_global_dynamic_tao(&hotkey_account_id),
            stake_amount
        );
=======
        assert!(Senate::is_member(&hotkey_account_id));
>>>>>>> ed84d0d6

        // step_block(100);

        assert_ok!(SubtensorModule::remove_subnet_stake(
            <<Test as Config>::RuntimeOrigin>::signed(staker_coldkey),
            hotkey_account_id,
            netuid,
            stake_amount
        ));
        assert!(Senate::is_member(&hotkey_account_id));
    });
}<|MERGE_RESOLUTION|>--- conflicted
+++ resolved
@@ -94,12 +94,7 @@
         // Lets make this new key a delegate with a 10% take.
         assert_ok!(SubtensorModule::do_become_delegate(
             <<Test as Config>::RuntimeOrigin>::signed(coldkey_account_id),
-<<<<<<< HEAD
-            hotkey_account_id
-=======
-            hotkey_account_id,
-            u16::MAX / 10
->>>>>>> ed84d0d6
+            hotkey_account_id
         ));
         assert_eq!(
             SubtensorModule::get_delegate_take(&hotkey_account_id, netuid),
@@ -176,12 +171,7 @@
         // Lets make this new key a delegate with a 10% take.
         assert_ok!(SubtensorModule::do_become_delegate(
             <<Test as Config>::RuntimeOrigin>::signed(coldkey_account_id),
-<<<<<<< HEAD
-            hotkey_account_id
-=======
-            hotkey_account_id,
-            u16::MAX / 10
->>>>>>> ed84d0d6
+            hotkey_account_id
         ));
         assert_eq!(
             SubtensorModule::get_delegate_take(&hotkey_account_id, netuid),
@@ -357,12 +347,7 @@
         // Lets make this new key a delegate with a 10% take.
         assert_ok!(SubtensorModule::do_become_delegate(
             <<Test as Config>::RuntimeOrigin>::signed(coldkey_account_id),
-<<<<<<< HEAD
-            hotkey_account_id
-=======
-            hotkey_account_id,
-            u16::MAX / 10
->>>>>>> ed84d0d6
+            hotkey_account_id
         ));
 
         let staker_coldkey = U256::from(7);
@@ -436,12 +421,7 @@
         // Lets make this new key a delegate with a 10% take.
         assert_ok!(SubtensorModule::do_become_delegate(
             coldkey_origin.clone(),
-<<<<<<< HEAD
-            hotkey_account_id
-=======
-            hotkey_account_id,
-            u16::MAX / 10
->>>>>>> ed84d0d6
+            hotkey_account_id
         ));
         assert_eq!(
             SubtensorModule::get_delegate_take(&hotkey_account_id, netuid),
@@ -586,12 +566,7 @@
         // Lets make this new key a delegate with a 10% take.
         assert_ok!(SubtensorModule::do_become_delegate(
             <<Test as Config>::RuntimeOrigin>::signed(coldkey_account_id),
-<<<<<<< HEAD
-            hotkey_account_id
-=======
-            hotkey_account_id,
-            u16::MAX / 10
->>>>>>> ed84d0d6
+            hotkey_account_id
         ));
 
         let staker_coldkey = U256::from(7);
@@ -621,7 +596,6 @@
             <<Test as Config>::RuntimeOrigin>::signed(coldkey_account_id),
             hotkey_account_id
         ));
-<<<<<<< HEAD
         assert_eq!(Senate::is_member(&hotkey_account_id), true);
         assert_eq!(
             SubtensorModule::get_subnet_stake_for_coldkey_and_hotkey(
@@ -635,9 +609,6 @@
             SubtensorModule::get_hotkey_global_dynamic_tao(&hotkey_account_id),
             stake_amount
         );
-=======
-        assert!(Senate::is_member(&hotkey_account_id));
->>>>>>> ed84d0d6
 
         // step_block(100);
 
