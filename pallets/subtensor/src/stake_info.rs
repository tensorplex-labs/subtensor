--- conflicted
+++ resolved
@@ -63,22 +63,18 @@
             if coldkey_account_bytes.as_ref().len() != 32 {
                 continue; // Invalid coldkey
             }
-<<<<<<< HEAD
             let coldkey: AccountIdOf<T> =
                 T::AccountId::decode(&mut coldkey_account_bytes.as_bytes_ref()).unwrap();
-=======
-            let Ok(coldkey) = T::AccountId::decode(&mut coldkey_account_vec.as_bytes_ref()) else {
-                continue;
-            };
->>>>>>> ed84d0d6
             coldkeys.push(coldkey);
         }
 
-        if coldkeys.is_empty() {
-            return Vec::new(); // Invalid coldkey
-        }
-
-        Self::_get_stake_info_for_coldkeys(coldkeys)
+        if coldkeys.len() == 0 {
+            return Vec::new(); // Invalid coldkey
+        }
+
+        let stake_info = Self::_get_stake_info_for_coldkeys(coldkeys);
+
+        return stake_info;
     }
 
     /// This function is used to retrieve the all the stake associated with a coldkey
@@ -91,24 +87,14 @@
             return Vec::new(); // Invalid coldkey
         }
 
-<<<<<<< HEAD
         let coldkey: AccountIdOf<T> =
             T::AccountId::decode(&mut coldkey_account_bytes.as_bytes_ref()).unwrap();
-=======
-        let Ok(coldkey) = T::AccountId::decode(&mut coldkey_account_vec.as_bytes_ref()) else {
-            return Vec::new();
-        };
->>>>>>> ed84d0d6
         let stake_info = Self::_get_stake_info_for_coldkeys(vec![coldkey]);
 
-        if stake_info.is_empty() {
-            Vec::new() // Invalid coldkey
+        if stake_info.len() == 0 {
+            return Vec::new(); // Invalid coldkey
         } else {
-            let Some(first) = stake_info.first() else {
-                return Vec::new();
-            };
-
-            first.1.clone()
+            return stake_info.get(0).unwrap().1.clone();
         }
     }
 
