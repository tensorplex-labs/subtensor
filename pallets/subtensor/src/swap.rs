--- conflicted
+++ resolved
@@ -6,104 +6,6 @@
 use sp_core::{Get, U256};
 
 impl<T: Config> Pallet<T> {
-<<<<<<< HEAD
-=======
-    /// Swaps the hotkey of a coldkey account.
-    ///
-    /// # Arguments
-    ///
-    /// * `origin` - The origin of the transaction, and also the coldkey account.
-    /// * `old_hotkey` - The old hotkey to be swapped.
-    /// * `new_hotkey` - The new hotkey to replace the old one.
-    ///
-    /// # Returns
-    ///
-    /// * `DispatchResultWithPostInfo` - The result of the dispatch.
-    ///
-    /// # Errors
-    ///
-    /// * `NonAssociatedColdKey` - If the coldkey does not own the old hotkey.
-    /// * `HotKeySetTxRateLimitExceeded` - If the transaction rate limit is exceeded.
-    /// * `NewHotKeyIsSameWithOld` - If the new hotkey is the same as the old hotkey.
-    /// * `HotKeyAlreadyRegisteredInSubNet` - If the new hotkey is already registered in the subnet.
-    /// * `NotEnoughBalanceToPaySwapHotKey` - If there is not enough balance to pay for the swap.
-    pub fn do_swap_hotkey(
-        origin: T::RuntimeOrigin,
-        old_hotkey: &T::AccountId,
-        new_hotkey: &T::AccountId,
-    ) -> DispatchResultWithPostInfo {
-        let coldkey = ensure_signed(origin)?;
-
-        ensure!(
-            !Self::coldkey_in_arbitration(&coldkey),
-            Error::<T>::ColdkeyIsInArbitration
-        );
-
-        let mut weight = T::DbWeight::get().reads(2);
-
-        ensure!(old_hotkey != new_hotkey, Error::<T>::NewHotKeyIsSameWithOld);
-        ensure!(
-            !Self::is_hotkey_registered_on_any_network(new_hotkey),
-            Error::<T>::HotKeyAlreadyRegisteredInSubNet
-        );
-
-        weight.saturating_accrue(T::DbWeight::get().reads_writes(2, 0));
-        ensure!(
-            Self::coldkey_owns_hotkey(&coldkey, old_hotkey),
-            Error::<T>::NonAssociatedColdKey
-        );
-
-        let block: u64 = Self::get_current_block_as_u64();
-        ensure!(
-            !Self::exceeds_tx_rate_limit(Self::get_last_tx_block(&coldkey), block),
-            Error::<T>::HotKeySetTxRateLimitExceeded
-        );
-
-        weight.saturating_accrue(
-            T::DbWeight::get().reads((TotalNetworks::<T>::get().saturating_add(1u16)) as u64),
-        );
-
-        let swap_cost = Self::get_key_swap_cost();
-        log::debug!("Swap cost: {:?}", swap_cost);
-
-        ensure!(
-            Self::can_remove_balance_from_coldkey_account(&coldkey, swap_cost),
-            Error::<T>::NotEnoughBalanceToPaySwapHotKey
-        );
-        let actual_burn_amount = Self::remove_balance_from_coldkey_account(&coldkey, swap_cost)?;
-        Self::burn_tokens(actual_burn_amount);
-
-        Self::swap_owner(old_hotkey, new_hotkey, &coldkey, &mut weight);
-        Self::swap_total_hotkey_stake(old_hotkey, new_hotkey, &mut weight);
-        Self::swap_delegates(old_hotkey, new_hotkey, &mut weight);
-        Self::swap_stake(old_hotkey, new_hotkey, &mut weight);
-
-        // Store the value of is_network_member for the old key
-        let netuid_is_member: Vec<u16> = Self::get_netuid_is_member(old_hotkey, &mut weight);
-
-        Self::swap_is_network_member(old_hotkey, new_hotkey, &netuid_is_member, &mut weight);
-        Self::swap_axons(old_hotkey, new_hotkey, &netuid_is_member, &mut weight);
-        Self::swap_keys(old_hotkey, new_hotkey, &netuid_is_member, &mut weight);
-        Self::swap_loaded_emission(old_hotkey, new_hotkey, &netuid_is_member, &mut weight);
-        Self::swap_uids(old_hotkey, new_hotkey, &netuid_is_member, &mut weight);
-        Self::swap_prometheus(old_hotkey, new_hotkey, &netuid_is_member, &mut weight);
-        Self::swap_senate_member(old_hotkey, new_hotkey, &mut weight)?;
-
-        Self::swap_total_hotkey_coldkey_stakes_this_interval(old_hotkey, new_hotkey, &mut weight);
-
-        Self::set_last_tx_block(&coldkey, block);
-        weight.saturating_accrue(T::DbWeight::get().writes(1));
-
-        Self::deposit_event(Event::HotkeySwapped {
-            coldkey,
-            old_hotkey: old_hotkey.clone(),
-            new_hotkey: new_hotkey.clone(),
-        });
-
-        Ok(Some(weight).into())
-    }
-
->>>>>>> 1c502952
     /// Swaps the coldkey associated with a set of hotkeys from an old coldkey to a new coldkey.
     ///
     /// # Arguments
