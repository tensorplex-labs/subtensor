--- conflicted
+++ resolved
@@ -361,20 +361,11 @@
         StorageValue<_, u64, ValueQuery, DefaultTargetStakesPerInterval<T>>;
     #[pallet::storage] // --- ITEM (default_stake_interval)
     pub type StakeInterval<T> = StorageValue<_, u64, ValueQuery, DefaultStakeInterval<T>>;
-<<<<<<< HEAD
-=======
-    #[pallet::storage] // --- MAP ( hot ) --> stake | Returns the total amount of stake under a hotkey.
-    pub type TotalHotkeyStake<T: Config> =
-        StorageMap<_, Identity, T::AccountId, u64, ValueQuery, DefaultZeroU64<T>>;
-    #[pallet::storage] // --- MAP ( netuid ) --> stake | Returns the total amount of stake attached to a subnet.
-    pub type TotalColdkeyStake<T: Config> = StorageMap<_, Identity, T::AccountId, u64, ValueQuery, DefaultZeroU64<T>>;
     #[pallet::storage] // --- MAP ( netuid ) --> stake | Returns the total amount of stake attached to a subnet.
     pub type TotalSubnetStake<T: Config> = StorageMap<_, Identity, u16, u64, ValueQuery, DefaultZeroU64<T>>;
->>>>>>> 5980542e
     #[pallet::storage] // --- MAP ( hot ) --> cold | Returns the controlling coldkey for a hotkey.
     pub type Owner<T: Config> =
         StorageMap<_, Blake2_128Concat, T::AccountId, T::AccountId, ValueQuery, DefaultAccount<T>>;
-
     #[pallet::storage] // --- MAP ( hot, u16 ) --> take | Signals that this key is open for delegation.
     pub type Delegates<T: Config> =
         StorageMap<_, Blake2_128Concat, T::AccountId, u16, ValueQuery, DefaultDefaultTake<T>>;
