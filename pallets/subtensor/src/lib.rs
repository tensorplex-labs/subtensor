#![cfg_attr(not(feature = "std"), no_std)]
#![recursion_limit = "512"]
#![allow(clippy::too_many_arguments)]
// Edit this file to define custom logic or remove it if it is not needed.
// Learn more about FRAME and the core library of Substrate FRAME pallets:
// <https://docs.substrate.io/reference/frame-pallets/>
pub use pallet::*;

use frame_system::{self as system, ensure_signed};

use frame_support::{
    dispatch::{self, DispatchInfo, DispatchResult, DispatchResultWithPostInfo, PostDispatchInfo},
    ensure,
    pallet_macros::import_section,
    traits::{tokens::fungible, IsSubType},
};

use codec::{Decode, Encode};
use frame_support::sp_runtime::transaction_validity::InvalidTransaction;
use frame_support::sp_runtime::transaction_validity::ValidTransaction;
use pallet_balances::Call as BalancesCall;
use scale_info::TypeInfo;
use sp_runtime::{
    traits::{DispatchInfoOf, Dispatchable, PostDispatchInfoOf, SignedExtension},
    transaction_validity::{TransactionValidity, TransactionValidityError},
    DispatchError,
};
use sp_std::marker::PhantomData;

// ============================
//	==== Benchmark Imports =====
// ============================
mod benchmarks;

// =========================
//	==== Pallet Imports =====
// =========================
pub mod coinbase;
pub mod epoch;
pub mod macros;
pub mod migrations;
pub mod rpc_info;
pub mod staking;
pub mod subnets;
pub mod swap;
pub mod utils;
use crate::utils::TransactionType;
use macros::{config, dispatches, errors, events, genesis, hooks};

// apparently this is stabilized since rust 1.36
extern crate alloc;

#[deny(missing_docs)]
#[import_section(errors::errors)]
#[import_section(events::events)]
#[import_section(dispatches::dispatches)]
#[import_section(genesis::genesis)]
#[import_section(hooks::hooks)]
#[import_section(config::config)]
#[frame_support::pallet]
pub mod pallet {

    // removed all migrations 
    // TODO add back.
    // use crate::migrations;
    use frame_support::{
        dispatch::GetDispatchInfo,
        pallet_prelude::{DispatchResult, StorageMap, ValueQuery, *},
        traits::{tokens::fungible, UnfilteredDispatchable},
    };
    use frame_system::pallet_prelude::*;
    use sp_core::H256;
    use sp_runtime::traits::TrailingZeroInput;
    use sp_std::vec;
    use sp_std::vec::Vec;

    #[cfg(not(feature = "std"))]
    use alloc::boxed::Box;
    #[cfg(feature = "std")]
    use sp_std::prelude::Box;

    /// Tracks version for migrations. Should be monotonic with respect to the
    /// order of migrations. (i.e. always increasing)
    const STORAGE_VERSION: StorageVersion = StorageVersion::new(7);

    /// Minimum balance required to perform a coldkey swap
    pub const MIN_BALANCE_TO_PERFORM_COLDKEY_SWAP: u64 = 100_000_000; // 0.1 TAO in RAO

    #[pallet::pallet]
    #[pallet::without_storage_info]
    #[pallet::storage_version(STORAGE_VERSION)]
    pub struct Pallet<T>(_);

    /// Alias for the account ID.
    pub type AccountIdOf<T> = <T as frame_system::Config>::AccountId;

    /// Struct for Axon.
    pub type AxonInfoOf = AxonInfo;

    /// Data structure for Axon information.
    #[derive(Encode, Decode, Default, TypeInfo, Clone, PartialEq, Eq, Debug)]
    pub struct AxonInfo {
        ///  Axon serving block.
        pub block: u64,
        ///  Axon version
        pub version: u32,
        ///  Axon u128 encoded ip address of type v6 or v4.
        pub ip: u128,
        ///  Axon u16 encoded port.
        pub port: u16,
        ///  Axon ip type, 4 for ipv4 and 6 for ipv6.
        pub ip_type: u8,
        ///  Axon protocol. TCP, UDP, other.
        pub protocol: u8,
        ///  Axon proto placeholder 1.
        pub placeholder1: u8,
        ///  Axon proto placeholder 2.
        pub placeholder2: u8,
    }

    ///  Struct for Prometheus.
    pub type PrometheusInfoOf = PrometheusInfo;
    /// Data structure for Prometheus information.
    #[derive(Encode, Decode, Default, TypeInfo, Clone, PartialEq, Eq, Debug)]
    pub struct PrometheusInfo {
        /// Prometheus serving block.
        pub block: u64,
        /// Prometheus version.
        pub version: u32,
        ///  Prometheus u128 encoded ip address of type v6 or v4.
        pub ip: u128,
        ///  Prometheus u16 encoded port.
        pub port: u16,
        /// Prometheus ip type, 4 for ipv4 and 6 for ipv6.
        pub ip_type: u8,
    }

    /// ============================
    /// ==== Staking + Accounts ====
    /// ============================

    #[pallet::type_value] 
    /// Default value for zero.
    pub fn DefaultZeroU64<T: Config>() -> u64 {
        0
    }
    #[pallet::type_value] 
    /// Default value for zero.
    pub fn DefaultZeroU16<T: Config>() -> u16 {
        0
    }
    #[pallet::type_value] 
    /// Default value for false.
    pub fn DefaultFalse<T: Config>() -> bool {
        false
    }
    #[pallet::type_value]
    /// Total Rao in circulation.
    pub fn TotalSupply<T: Config>() -> u64 {
        21_000_000_000_000_000
    }
    #[pallet::type_value]
    /// Default total stake.
    pub fn DefaultDefaultTake<T: Config>() -> u16 {
        T::InitialDefaultTake::get()
    }
    #[pallet::type_value]
    /// Default minimum take.
    pub fn DefaultMinTake<T: Config>() -> u16 {
        T::InitialMinTake::get()
    }
    #[pallet::type_value]
    /// Default stakes per interval.
    pub fn DefaultStakesPerInterval<T: Config>() -> (u64, u64) {
        (0, 0)
    }
    #[pallet::type_value]
    /// Default emission per block.
    pub fn DefaultBlockEmission<T: Config>() -> u64 {
        1_000_000_000
    }
    #[pallet::type_value]
    /// Default total issuance.
    pub fn DefaultTotalIssuance<T: Config>() -> u64 {
        T::InitialIssuance::get()
    }
    #[pallet::type_value]
    /// Default account, derived from zero trailing bytes.
    pub fn DefaultAccount<T: Config>() -> T::AccountId {
        T::AccountId::decode(&mut TrailingZeroInput::zeroes())
            .expect("trailing zeroes always produce a valid account ID; qed")
    }
    #[pallet::type_value]
    /// Default target stakes per interval.
    pub fn DefaultTargetStakesPerInterval<T: Config>() -> u64 {
        T::InitialTargetStakesPerInterval::get()
    }
    #[pallet::type_value]
    /// Default stake interval.
    pub fn DefaultStakeInterval<T: Config>() -> u64 {
        360
    }
    #[pallet::type_value]
    /// Default account linkage
    pub fn DefaultAccountLinkage<T: Config>() -> Vec<(u64, T::AccountId)> {
        vec![]
    }
    #[pallet::type_value]
    /// Default registrations this block.
    pub fn DefaultBurn<T: Config>() -> u64 {
        T::InitialBurn::get()
    }
    #[pallet::type_value]
    /// Default burn token.
    pub fn DefaultMinBurn<T: Config>() -> u64 {
        T::InitialMinBurn::get()
    }
    #[pallet::type_value]
    /// Default min burn token.
    pub fn DefaultMaxBurn<T: Config>() -> u64 {
        T::InitialMaxBurn::get()
    }
    #[pallet::type_value]
    /// Default max burn token.
    pub fn DefaultDifficulty<T: Config>() -> u64 {
        T::InitialDifficulty::get()
    }
    #[pallet::type_value]
    /// Default difficulty value.
    pub fn DefaultMinDifficulty<T: Config>() -> u64 {
        T::InitialMinDifficulty::get()
    }
    #[pallet::type_value]
    /// Default min difficulty value.
    pub fn DefaultMaxDifficulty<T: Config>() -> u64 {
        T::InitialMaxDifficulty::get()
    }
    #[pallet::type_value]
    /// Default max difficulty value.
    pub fn DefaultMaxRegistrationsPerBlock<T: Config>() -> u16 {
        T::InitialMaxRegistrationsPerBlock::get()
    }
    #[pallet::type_value]
    /// Default max registrations per block.
    pub fn DefaultRAORecycledForRegistration<T: Config>() -> u64 {
        T::InitialRAORecycledForRegistration::get()
    }
    #[pallet::type_value]
    /// Default value for hotkeys.
    pub fn DefaultHotkeys<T: Config>() -> Vec<u16> {
        vec![]
    }
    #[pallet::type_value]
    /// Default value for network immunity period.
    pub fn DefaultNetworkImmunityPeriod<T: Config>() -> u64 {
        T::InitialNetworkImmunityPeriod::get()
    }
    #[pallet::type_value]
    /// Default value for network min allowed UIDs.
    pub fn DefaultNetworkMinAllowedUids<T: Config>() -> u16 {
        T::InitialNetworkMinAllowedUids::get()
    }
    #[pallet::type_value]
    /// Default value for network min lock cost.
    pub fn DefaultNetworkMinLockCost<T: Config>() -> u64 {
        T::InitialNetworkMinLockCost::get()
    }
    #[pallet::type_value]
    /// Default value for network lock reduction interval.
    pub fn DefaultNetworkLockReductionInterval<T: Config>() -> u64 {
        T::InitialNetworkLockReductionInterval::get()
    }
    #[pallet::type_value]
    /// Default value for subnet owner cut.
    pub fn DefaultSubnetOwnerCut<T: Config>() -> u16 {
        T::InitialSubnetOwnerCut::get()
    }
    #[pallet::type_value]
    /// Default value for subnet limit.
    pub fn DefaultSubnetLimit<T: Config>() -> u16 {
        T::InitialSubnetLimit::get()
    }
    #[pallet::type_value]
    /// Default value for network rate limit.
    pub fn DefaultNetworkRateLimit<T: Config>() -> u64 {
        if cfg!(feature = "pow-faucet") {
            return 0;
        }
        T::InitialNetworkRateLimit::get()
    }
    #[pallet::type_value]
    /// Default value for subnet owner.
    pub fn DefaultSubnetOwner<T: Config>() -> T::AccountId {
        T::AccountId::decode(&mut sp_runtime::traits::TrailingZeroInput::zeroes())
            .expect("trailing zeroes always produce a valid account ID; qed")
    }
    #[pallet::type_value]
    /// Default value for network tempo
    pub fn DefaultTempo<T: Config>() -> u16 {
        T::InitialTempo::get()
    }
    #[pallet::type_value]
    /// Default value for weights set rate limit.
    pub fn DefaultWeightsSetRateLimit<T: Config>() -> u64 {
        100
    }
    #[pallet::type_value]
    /// Default value for rho parameter.
    pub fn DefaultRho<T: Config>() -> u16 {
        T::InitialRho::get()
    }
    #[pallet::type_value]
    /// Default value for kappa parameter.
    pub fn DefaultKappa<T: Config>() -> u16 {
        T::InitialKappa::get()
    }
    #[pallet::type_value]
    /// Default maximum allowed UIDs.
    pub fn DefaultMaxAllowedUids<T: Config>() -> u16 {
        T::InitialMaxAllowedUids::get()
    }
    #[pallet::type_value]
    /// Default immunity period.
    pub fn DefaultImmunityPeriod<T: Config>() -> u16 {
        T::InitialImmunityPeriod::get()
    }
    #[pallet::type_value]
    /// Default activity cutoff.
    pub fn DefaultActivityCutoff<T: Config>() -> u16 {
        T::InitialActivityCutoff::get()
    }
    #[pallet::type_value]
    /// Default maximum weights limit.
    pub fn DefaultMaxWeightsLimit<T: Config>() -> u16 {
        T::InitialMaxWeightsLimit::get()
    }
    #[pallet::type_value]
    /// Default weights version key.
    pub fn DefaultWeightsVersionKey<T: Config>() -> u64 {
        T::InitialWeightsVersionKey::get()
    }
    #[pallet::type_value]
    /// Default minimum allowed weights.
    pub fn DefaultMinAllowedWeights<T: Config>() -> u16 {
        T::InitialMinAllowedWeights::get()
    }
    #[pallet::type_value]
    /// Default maximum allowed validators.
    pub fn DefaultMaxAllowedValidators<T: Config>() -> u16 {
        T::InitialMaxAllowedValidators::get()
    }
    #[pallet::type_value]
    /// Default adjustment interval.
    pub fn DefaultAdjustmentInterval<T: Config>() -> u16 {
        T::InitialAdjustmentInterval::get()
    }
    #[pallet::type_value]
    /// Default bonds moving average.
    pub fn DefaultBondsMovingAverage<T: Config>() -> u64 {
        T::InitialBondsMovingAverage::get()
    }
    #[pallet::type_value]
    /// Default validator prune length.
    pub fn DefaultValidatorPruneLen<T: Config>() -> u64 {
        T::InitialValidatorPruneLen::get()
    }
    #[pallet::type_value]
    /// Default scaling law power.
    pub fn DefaultScalingLawPower<T: Config>() -> u16 {
        T::InitialScalingLawPower::get()
    }
    #[pallet::type_value]
    /// Default target registrations per interval.
    pub fn DefaultTargetRegistrationsPerInterval<T: Config>() -> u16 {
        T::InitialTargetRegistrationsPerInterval::get()
    }
    #[pallet::type_value]
    /// Default adjustment alpha.
    pub fn DefaultAdjustmentAlpha<T: Config>() -> u64 {
        T::InitialAdjustmentAlpha::get()
    }
    #[pallet::type_value]
    /// Value definition for vector of u16.
    pub fn EmptyU16Vec<T: Config>() -> Vec<u16> {
        vec![]
    }
    #[pallet::type_value]
    /// Value definition for vector of u64.
    pub fn EmptyU64Vec<T: Config>() -> Vec<u64> {
        vec![]
    }
    #[pallet::type_value]
    /// Value definition for vector of bool.
    pub fn EmptyBoolVec<T: Config>() -> Vec<bool> {
        vec![]
    }
    #[pallet::type_value]
    /// Value definition for bonds with type vector of (u16, u16).
    pub fn DefaultBonds<T: Config>() -> Vec<(u16, u16)> {
        vec![]
    }
    #[pallet::type_value]
    /// Value definition for weights with vector of (u16, u16).
    pub fn DefaultWeights<T: Config>() -> Vec<(u16, u16)> {
        vec![]
    }
    #[pallet::type_value]
    /// Default value for key with type T::AccountId derived from trailing zeroes.
    pub fn DefaultKey<T: Config>() -> T::AccountId {
        T::AccountId::decode(&mut sp_runtime::traits::TrailingZeroInput::zeroes())
            .expect("trailing zeroes always produce a valid account ID; qed")
    }
    #[pallet::type_value]
    /// Default value for network immunity period.
    pub fn DefaultHotkeyEmissionTempo<T: Config>() -> u64 {
        T::InitialHotkeyEmissionTempo::get()
    }
    #[pallet::type_value]
    /// Default value for rate limiting
    pub fn DefaultTxRateLimit<T: Config>() -> u64 {
        T::InitialTxRateLimit::get()
    }
    #[pallet::type_value]
    /// Default value for delegate take rate limiting
    pub fn DefaultTxDelegateTakeRateLimit<T: Config>() -> u64 {
        T::InitialTxDelegateTakeRateLimit::get()
    }
    #[pallet::type_value]
    /// Default value for serving rate limit.
    pub fn DefaultServingRateLimit<T: Config>() -> u64 {
        T::InitialServingRateLimit::get()
    }
    #[pallet::type_value]
    /// Default value for weight commit reveal interval.
    pub fn DefaultWeightCommitRevealInterval<T: Config>() -> u64 {
        1000
    }
    #[pallet::type_value]
    /// Senate requirements
    pub fn DefaultSenateRequiredStakePercentage<T: Config>() -> u64 {
        T::InitialSenateRequiredStakePercentage::get()
    }
    #[pallet::type_value]
    /// (alpha_low: 0.7, alpha_high: 0.9)
    pub fn DefaultAlphaValues<T: Config>() -> (u16, u16) {
        (45875, 58982)
    }
    #[pallet::type_value]
    /// Default value for network max stake.
    pub fn DefaultNetworkMaxStake<T: Config>() -> u64 {
        T::InitialNetworkMaxStake::get()
    }

    #[pallet::storage]
    pub type SenateRequiredStakePercentage<T> =
        StorageValue<_, u64, ValueQuery, DefaultSenateRequiredStakePercentage<T>>;

    /// ==================
    /// ==== Coinbase ====
    /// ==================
    #[pallet::storage] // --- ITEM ( total_stake )
    pub type TotalStake<T> = StorageValue<_, u64, ValueQuery>;
    #[pallet::storage] // --- ITEM ( total_issuance )
    pub type TotalIssuance<T> = StorageValue<_, u64, ValueQuery, DefaultTotalIssuance<T>>;
    #[pallet::storage] // --- ITEM ( global_block_emission )
    pub type BlockEmission<T> = StorageValue<_, u64, ValueQuery, DefaultBlockEmission<T>>;
    #[pallet::storage] // --- ITEM ( hotkey_emission_tempo )
    pub type HotkeyEmissionTempo<T> =
        StorageValue<_, u64, ValueQuery, DefaultHotkeyEmissionTempo<T>>;
    #[pallet::storage] // --- Map ( hot ) --> last_hotkey_emission_drain | Last block we drained this hotkey's emission.
    pub type LastHotkeyEmissionDrain<T: Config> = StorageMap<
        _,
        Blake2_128Concat,
        T::AccountId,
        u64,
        ValueQuery,
        DefaultZeroU64<T>,
    >;
    #[pallet::storage] // --- Map ( hot ) --> emission | Accumulated hotkey emission.
    pub type PendingdHotkeyEmission<T: Config> = StorageMap<
        _,
        Blake2_128Concat,
        T::AccountId,
        u64,
        ValueQuery,
        DefaultZeroU64<T>,
    >;
    #[pallet::storage] // --- DMap ( hot, netuid ) --> emission | Accumulated hotkey emission.
    pub type PendingdHotkeyEmissionOnNetuid<T: Config> = StorageDoubleMap<
        _,
        Blake2_128Concat,
        T::AccountId,
        Identity,
        u16,
        u64,
        ValueQuery,
        DefaultZeroU64<T>,
    >;

    /// ==========================
    /// ==== Staking Counters ====
    /// ==========================
    #[pallet::storage] // --- ITEM ( dynamic_weight )
    pub type DynamicWeight<T> = StorageValue<_, u64, ValueQuery, DefaultZeroU64<T>>;
    #[pallet::storage] // --- MAP ( hot ) --> stake | Returns the total amount of stake under a hotkey.
    pub type TotalHotkeyStake<T: Config> =
        StorageMap<_, Identity, T::AccountId, u64, ValueQuery, DefaultZeroU64<T>>;
    #[pallet::storage] // --- MAP ( cold ) --> stake | Returns the total amount of stake under a coldkey.
    pub type TotalColdkeyStake<T: Config> =
        StorageMap<_, Identity, T::AccountId, u64, ValueQuery, DefaultZeroU64<T>>;
    #[pallet::storage] // --- DMAP ( netuid ) --> tao_in_subnet | Returns the amount of TAO in the subnet.
    pub type SubnetTAO<T: Config> = StorageMap<_, Identity, u16, u64, ValueQuery, DefaultZeroU64<T>>;
    #[pallet::storage] // --- DMAP ( netuid ) --> alpha_supply_in_subnet | Returns the amount of alpha in the subnet.
    pub type SubnetAlpha<T: Config> = StorageMap<_, Identity, u16, u64, ValueQuery, DefaultZeroU64<T>>;
    #[pallet::storage] // --- DMAP ( hot, cold ) --> stake | Returns the stake under a coldkey prefixed by hotkey.
    pub type Stake<T: Config> = StorageDoubleMap<
        _,
        Blake2_128Concat,
        T::AccountId,
        Identity,
        T::AccountId,
        u64,
        ValueQuery,
        DefaultZeroU64<T>,
    >;
    #[pallet::storage] // --- DMAP ( cold, netuid ) --> alpha | Returns the total amount of alpha a coldkey owns.
    pub type TotalColdkeyAlpha<T: Config> = StorageDoubleMap<_, Blake2_128Concat, T::AccountId, Identity, u16, u64, ValueQuery, DefaultZeroU64<T>>;
    #[pallet::storage] // --- DMAP ( hot, netuid ) --> alpha | Returns the total amount of alpha a hotkey owns.
    pub type TotalHotkeyAlpha<T: Config> = StorageDoubleMap<_, Blake2_128Concat, T::AccountId, Identity, u16, u64, ValueQuery, DefaultZeroU64<T>>;
    #[pallet::storage] // --- NMAP ( hot, cold, netuid ) --> alpha | Returns the alpha for an account on a subnet.
    pub type Alpha<T: Config> = StorageNMap<
        _,
        (
            NMapKey<Blake2_128Concat, T::AccountId>, // hot
            NMapKey<Blake2_128Concat, T::AccountId>, // cold
            NMapKey<Identity, u16>,                  // subnet
        ),
        u64,
        ValueQuery,
    >;

    /// ============================
    /// ==== Staking Variables ====
    /// ============================
    #[pallet::storage] // --- ITEM ( default_take )
    pub type MaxTake<T> = StorageValue<_, u16, ValueQuery, DefaultDefaultTake<T>>;
    #[pallet::storage] // --- ITEM ( min_take )
    pub type MinTake<T> = StorageValue<_, u16, ValueQuery, DefaultMinTake<T>>;
    #[pallet::storage] // --- ITEM (target_stakes_per_interval)
    pub type TargetStakesPerInterval<T> =
        StorageValue<_, u64, ValueQuery, DefaultTargetStakesPerInterval<T>>;
    #[pallet::storage] // --- ITEM (default_stake_interval)
    pub type StakeInterval<T> = StorageValue<_, u64, ValueQuery, DefaultStakeInterval<T>>;
    #[pallet::storage] // --- MAP (hot, cold) --> stake | Returns a tuple (u64: stakes, u64: block_number)
    pub type TotalHotkeyColdkeyStakesThisInterval<T: Config> = StorageDoubleMap<
        _,
        Identity,
        T::AccountId,
        Identity,
        T::AccountId,
        (u64, u64),
        ValueQuery,
        DefaultStakesPerInterval<T>,
    >;
    #[pallet::storage] // --- MAP ( hot ) --> cold | Returns the controlling coldkey for a hotkey.
    pub type Owner<T: Config> =
        StorageMap<_, Blake2_128Concat, T::AccountId, T::AccountId, ValueQuery, DefaultAccount<T>>;
    #[pallet::storage] // --- MAP ( hot ) --> take | Returns the hotkey delegation take. And signals that this key is open for delegation.
    pub type Delegates<T: Config> =
        StorageMap<_, Blake2_128Concat, T::AccountId, u16, ValueQuery, DefaultDefaultTake<T>>;
    #[pallet::storage] // --- Map ( hot, cold ) --> block_number | Last add stake increase.
    pub type LastAddStakeIncrease<T: Config> = StorageDoubleMap<
        _,
        Blake2_128Concat,
        T::AccountId,
        Identity,
        T::AccountId,
        u64,
        ValueQuery,
        DefaultZeroU64<T>,
    >;
    #[pallet::storage] // --- DMAP ( parent, netuid ) --> Vec<(proportion,child)>
    pub type ChildKeys<T: Config> = StorageDoubleMap<
        _,
        Blake2_128Concat,
        T::AccountId,
        Identity,
        u16,
        Vec<(u64, T::AccountId)>,
        ValueQuery,
        DefaultAccountLinkage<T>,
    >;
    #[pallet::storage] // --- DMAP ( child, netuid ) --> Vec<(proportion,parent)>
    pub type ParentKeys<T: Config> = StorageDoubleMap<
        _,
        Blake2_128Concat,
        T::AccountId,
        Identity,
        u16,
        Vec<(u64, T::AccountId)>,
        ValueQuery,
        DefaultAccountLinkage<T>,
    >;
    #[pallet::storage] // --- DMAP ( cold ) --> Vec<hot> | Maps coldkey to hotkeys that stake to it
    pub type StakingHotkeys<T: Config> =
        StorageMap<_, Blake2_128Concat, T::AccountId, Vec<T::AccountId>, ValueQuery>;
    #[pallet::storage] // --- MAP ( cold ) --> Vec<hot> | Returns the vector of hotkeys controlled by this coldkey.
    pub type OwnedHotkeys<T: Config> =
        StorageMap<_, Blake2_128Concat, T::AccountId, Vec<T::AccountId>, ValueQuery>;

    /// ============================
    /// ==== Global Parameters =====
    /// ============================
    #[pallet::storage] // --- StorageItem Global Used Work.
    pub type UsedWork<T: Config> = StorageMap<_, Identity, Vec<u8>, u64, ValueQuery>;
    #[pallet::storage] // --- ITEM( global_max_registrations_per_block )
    pub type MaxRegistrationsPerBlock<T> =
        StorageMap<_, Identity, u16, u16, ValueQuery, DefaultMaxRegistrationsPerBlock<T>>;
    #[pallet::storage] // --- ITEM( maximum_number_of_networks )
    pub type SubnetLimit<T> = StorageValue<_, u16, ValueQuery, DefaultSubnetLimit<T>>;
    #[pallet::storage] // --- ITEM( total_number_of_existing_networks )
    pub type TotalNetworks<T> = StorageValue<_, u16, ValueQuery>;
    #[pallet::storage] // --- ITEM( network_immunity_period )
    pub type NetworkImmunityPeriod<T> =
        StorageValue<_, u64, ValueQuery, DefaultNetworkImmunityPeriod<T>>;
    #[pallet::storage] // --- ITEM( network_last_registered_block )
    pub type NetworkLastRegistered<T> =
        StorageValue<_, u64, ValueQuery, DefaultZeroU64<T>>;
    #[pallet::storage] // --- ITEM( network_min_allowed_uids )
    pub type NetworkMinAllowedUids<T> =
        StorageValue<_, u16, ValueQuery, DefaultNetworkMinAllowedUids<T>>;
    #[pallet::storage] // --- ITEM( min_network_lock_cost )
    pub type NetworkMinLockCost<T> = StorageValue<_, u64, ValueQuery, DefaultNetworkMinLockCost<T>>;
    #[pallet::storage] // --- ITEM( last_network_lock_cost )
    pub type NetworkLastLockCost<T> =
        StorageValue<_, u64, ValueQuery, DefaultNetworkMinLockCost<T>>;
    #[pallet::storage] // --- ITEM( network_lock_reduction_interval )
    pub type NetworkLockReductionInterval<T> =
        StorageValue<_, u64, ValueQuery, DefaultNetworkLockReductionInterval<T>>;
    #[pallet::storage] // --- ITEM( subnet_owner_cut )
    pub type SubnetOwnerCut<T> = StorageValue<_, u16, ValueQuery, DefaultSubnetOwnerCut<T>>;
    #[pallet::storage] // --- ITEM( network_rate_limit )
    pub type NetworkRateLimit<T> = StorageValue<_, u64, ValueQuery, DefaultNetworkRateLimit<T>>;
    #[pallet::storage] // --- ITEM( nominator_min_required_stake )
    pub type NominatorMinRequiredStake<T> =
        StorageValue<_, u64, ValueQuery, DefaultZeroU64<T>>;

    /// ============================
    /// ==== Subnet Parameters =====
    /// ============================
    #[pallet::storage] // --- MAP ( netuid ) --> subnet mechanism
    pub type SubnetMechanism<T: Config> = StorageMap<_, Identity, u16, u16, ValueQuery, DefaultZeroU16<T>>;
    #[pallet::storage] // --- MAP ( netuid ) --> subnetwork_n (Number of UIDs in the network).
    pub type SubnetworkN<T: Config> = StorageMap<_, Identity, u16, u16, ValueQuery, DefaultZeroU16<T>>;
    #[pallet::storage] // --- MAP ( netuid ) --> modality   TEXT: 0, IMAGE: 1, TENSOR: 2
    pub type NetworkModality<T> = StorageMap<_, Identity, u16, u16, ValueQuery, DefaultZeroU16<T>>;
    #[pallet::storage] // --- MAP ( netuid ) --> network_is_added
    pub type NetworksAdded<T: Config> =
        StorageMap<_, Identity, u16, bool, ValueQuery, DefaultFalse<T>>;
    #[pallet::storage] // --- DMAP ( hotkey, netuid ) --> bool
    pub type IsNetworkMember<T: Config> = StorageDoubleMap<
        _,
        Blake2_128Concat,
        T::AccountId,
        Identity,
        u16,
        bool,
        ValueQuery,
        DefaultFalse<T>,
    >;
    #[pallet::storage] // --- MAP ( netuid ) --> network_registration_allowed
    pub type NetworkRegistrationAllowed<T: Config> =
        StorageMap<_, Identity, u16, bool, ValueQuery, DefaultFalse<T>>;
    #[pallet::storage] // --- MAP ( netuid ) --> network_pow_allowed
    pub type NetworkPowRegistrationAllowed<T: Config> =
        StorageMap<_, Identity, u16, bool, ValueQuery, DefaultFalse<T>>;
    #[pallet::storage] // --- MAP ( netuid ) --> block_created
    pub type NetworkRegisteredAt<T: Config> =
        StorageMap<_, Identity, u16, u64, ValueQuery, DefaultZeroU64<T>>;
    #[pallet::storage] // --- MAP ( netuid ) --> tempo
    pub type Tempo<T> = StorageMap<_, Identity, u16, u16, ValueQuery, DefaultTempo<T>>;
    #[pallet::storage] // --- MAP ( netuid ) --> emission_values
    pub type EmissionValues<T> =
        StorageMap<_, Identity, u16, u64, ValueQuery, DefaultZeroU64<T>>;
    #[pallet::storage] // --- MAP ( netuid ) --> pending_emission
    pub type PendingEmission<T> =
        StorageMap<_, Identity, u16, u64, ValueQuery, DefaultZeroU64<T>>;
    #[pallet::storage] // --- MAP ( netuid ) --> blocks_since_last_step
    pub type BlocksSinceLastStep<T> =
        StorageMap<_, Identity, u16, u64, ValueQuery, DefaultZeroU64<T>>;
    #[pallet::storage] // --- MAP ( netuid ) --> last_mechanism_step_block
    pub type LastMechansimStepBlock<T> =
        StorageMap<_, Identity, u16, u64, ValueQuery, DefaultZeroU64<T>>;
    #[pallet::storage] // --- MAP ( netuid ) --> subnet_owner
    pub type SubnetOwner<T: Config> =
        StorageMap<_, Identity, u16, T::AccountId, ValueQuery, DefaultSubnetOwner<T>>;
    #[pallet::storage] // --- MAP ( netuid ) --> subnet_locked
    pub type SubnetLocked<T: Config> =
        StorageMap<_, Identity, u16, u64, ValueQuery, DefaultZeroU64<T>>;
    #[pallet::storage] // --- MAP ( netuid ) --> serving_rate_limit
    pub type ServingRateLimit<T> =
        StorageMap<_, Identity, u16, u64, ValueQuery, DefaultServingRateLimit<T>>;
    #[pallet::storage] // --- MAP ( netuid ) --> Rho
    pub type Rho<T> = StorageMap<_, Identity, u16, u16, ValueQuery, DefaultRho<T>>;
    #[pallet::storage] // --- MAP ( netuid ) --> Kappa
    pub type Kappa<T> = StorageMap<_, Identity, u16, u16, ValueQuery, DefaultKappa<T>>;
    #[pallet::storage] // --- MAP ( netuid ) --> uid, we use to record uids to prune at next epoch.
    pub type NeuronsToPruneAtNextEpoch<T: Config> = StorageMap<_, Identity, u16, u16, ValueQuery>;
    #[pallet::storage] // --- MAP ( netuid ) --> registrations_this_interval
    pub type RegistrationsThisInterval<T: Config> = StorageMap<_, Identity, u16, u16, ValueQuery>;
    #[pallet::storage] // --- MAP ( netuid ) --> pow_registrations_this_interval
    pub type POWRegistrationsThisInterval<T: Config> =
        StorageMap<_, Identity, u16, u16, ValueQuery>;
    #[pallet::storage] // --- MAP ( netuid ) --> burn_registrations_this_interval
    pub type BurnRegistrationsThisInterval<T: Config> =
        StorageMap<_, Identity, u16, u16, ValueQuery>;
    #[pallet::storage] // --- MAP ( netuid ) --> max_allowed_uids
    pub type MaxAllowedUids<T> =
        StorageMap<_, Identity, u16, u16, ValueQuery, DefaultMaxAllowedUids<T>>;
    #[pallet::storage] // --- MAP ( netuid ) --> immunity_period
    pub type ImmunityPeriod<T> =
        StorageMap<_, Identity, u16, u16, ValueQuery, DefaultImmunityPeriod<T>>;
    #[pallet::storage] // --- MAP ( netuid ) --> activity_cutoff
    pub type ActivityCutoff<T> =
        StorageMap<_, Identity, u16, u16, ValueQuery, DefaultActivityCutoff<T>>;
    #[pallet::storage] // --- MAP ( netuid ) --> max_weight_limit
    pub type MaxWeightsLimit<T> =
        StorageMap<_, Identity, u16, u16, ValueQuery, DefaultMaxWeightsLimit<T>>;
    #[pallet::storage] // --- MAP ( netuid ) --> weights_version_key
    pub type WeightsVersionKey<T> =
        StorageMap<_, Identity, u16, u64, ValueQuery, DefaultWeightsVersionKey<T>>;
    #[pallet::storage] // --- MAP ( netuid ) --> min_allowed_weights
    pub type MinAllowedWeights<T> =
        StorageMap<_, Identity, u16, u16, ValueQuery, DefaultMinAllowedWeights<T>>;
    #[pallet::storage] // --- MAP ( netuid ) --> max_allowed_validators
    pub type MaxAllowedValidators<T> =
        StorageMap<_, Identity, u16, u16, ValueQuery, DefaultMaxAllowedValidators<T>>;
    #[pallet::storage] // --- MAP ( netuid ) --> adjustment_interval
    pub type AdjustmentInterval<T> =
        StorageMap<_, Identity, u16, u16, ValueQuery, DefaultAdjustmentInterval<T>>;
    #[pallet::storage] // --- MAP ( netuid ) --> bonds_moving_average
    pub type BondsMovingAverage<T> =
        StorageMap<_, Identity, u16, u64, ValueQuery, DefaultBondsMovingAverage<T>>;
    #[pallet::storage] // --- MAP ( netuid ) --> weights_set_rate_limit
    pub type WeightsSetRateLimit<T> =
        StorageMap<_, Identity, u16, u64, ValueQuery, DefaultWeightsSetRateLimit<T>>;
    #[pallet::storage] // --- MAP ( netuid ) --> validator_prune_len
    pub type ValidatorPruneLen<T> =
        StorageMap<_, Identity, u16, u64, ValueQuery, DefaultValidatorPruneLen<T>>;
    #[pallet::storage] // --- MAP ( netuid ) --> scaling_law_power
    pub type ScalingLawPower<T> =
        StorageMap<_, Identity, u16, u16, ValueQuery, DefaultScalingLawPower<T>>;
    #[pallet::storage] // --- MAP ( netuid ) --> target_registrations_this_interval
    pub type TargetRegistrationsPerInterval<T> =
        StorageMap<_, Identity, u16, u16, ValueQuery, DefaultTargetRegistrationsPerInterval<T>>;
    #[pallet::storage] // --- MAP ( netuid ) --> adjustment_alpha
    pub type AdjustmentAlpha<T: Config> =
        StorageMap<_, Identity, u16, u64, ValueQuery, DefaultAdjustmentAlpha<T>>;
    #[pallet::storage] // --- MAP ( netuid ) --> interval
    pub type WeightCommitRevealInterval<T> =
        StorageMap<_, Identity, u16, u64, ValueQuery, DefaultWeightCommitRevealInterval<T>>;
    #[pallet::storage] // --- MAP ( netuid ) --> interval
    pub type CommitRevealWeightsEnabled<T> =
        StorageMap<_, Identity, u16, bool, ValueQuery, DefaultFalse<T>>;
    #[pallet::storage] // --- MAP ( netuid ) --> Burn
    pub type Burn<T> = StorageMap<_, Identity, u16, u64, ValueQuery, DefaultBurn<T>>;
    #[pallet::storage] // --- MAP ( netuid ) --> Difficulty
    pub type Difficulty<T> = StorageMap<_, Identity, u16, u64, ValueQuery, DefaultDifficulty<T>>;
    #[pallet::storage] // --- MAP ( netuid ) --> MinBurn
    pub type MinBurn<T> = StorageMap<_, Identity, u16, u64, ValueQuery, DefaultMinBurn<T>>;
    #[pallet::storage] // --- MAP ( netuid ) --> MaxBurn
    pub type MaxBurn<T> = StorageMap<_, Identity, u16, u64, ValueQuery, DefaultMaxBurn<T>>;
    #[pallet::storage] // --- MAP ( netuid ) --> MinDifficulty
    pub type MinDifficulty<T> =
        StorageMap<_, Identity, u16, u64, ValueQuery, DefaultMinDifficulty<T>>;
    #[pallet::storage] // --- MAP ( netuid ) --> MaxDifficulty
    pub type MaxDifficulty<T> =
        StorageMap<_, Identity, u16, u64, ValueQuery, DefaultMaxDifficulty<T>>;
    #[pallet::storage] // --- MAP ( netuid ) -->  Block at last adjustment.
    pub type LastAdjustmentBlock<T> =
        StorageMap<_, Identity, u16, u64, ValueQuery, DefaultZeroU64<T>>;
    #[pallet::storage] // --- MAP ( netuid ) --> Registrations of this Block.
    pub type RegistrationsThisBlock<T> =
        StorageMap<_, Identity, u16, u16, ValueQuery, DefaultZeroU16<T>>;
    #[pallet::storage] // --- MAP ( netuid ) --> global_RAO_recycled_for_registration
    pub type RAORecycledForRegistration<T> =
        StorageMap<_, Identity, u16, u64, ValueQuery, DefaultRAORecycledForRegistration<T>>;
    #[pallet::storage] // --- ITEM ( tx_rate_limit )
    pub type TxRateLimit<T> = StorageValue<_, u64, ValueQuery, DefaultTxRateLimit<T>>;
    #[pallet::storage] // --- ITEM ( tx_rate_limit )
    pub type TxDelegateTakeRateLimit<T> =
        StorageValue<_, u64, ValueQuery, DefaultTxDelegateTakeRateLimit<T>>;
    #[pallet::storage] // --- MAP ( netuid ) --> Whether or not Liquid Alpha is enabled
    pub type LiquidAlphaOn<T> =
        StorageMap<_, Blake2_128Concat, u16, bool, ValueQuery, DefaultFalse<T>>;
    #[pallet::storage] // --- MAP ( netuid ) --> (alpha_low, alpha_high)
    pub type AlphaValues<T> =
        StorageMap<_, Identity, u16, (u16, u16), ValueQuery, DefaultAlphaValues<T>>;
    #[pallet::storage]
    pub type NetworkMaxStake<T> =
        StorageMap<_, Identity, u16, u64, ValueQuery, DefaultNetworkMaxStake<T>>;

    /// =======================================
    /// ==== Subnetwork Consensus Storage  ====
    /// =======================================
    #[pallet::storage] // --- DMAP ( netuid ) --> stake_weight | weight for stake used in YC.
    pub(super) type StakeWeight<T: Config> =
        StorageMap<_, Identity, u16, Vec<u16>, ValueQuery, EmptyU16Vec<T>>;
    #[pallet::storage] // --- DMAP ( netuid, hotkey ) --> uid
    pub type Uids<T: Config> =
        StorageDoubleMap<_, Identity, u16, Blake2_128Concat, T::AccountId, u16, OptionQuery>;
    #[pallet::storage] // --- DMAP ( netuid, uid ) --> hotkey
    pub type Keys<T: Config> =
        StorageDoubleMap<_, Identity, u16, Identity, u16, T::AccountId, ValueQuery, DefaultKey<T>>;
    #[pallet::storage] // --- DMAP ( netuid ) --> (hotkey, se, ve)
    pub type LoadedEmission<T: Config> =
        StorageMap<_, Identity, u16, Vec<(T::AccountId, u64, u64)>, OptionQuery>;
    #[pallet::storage] // --- DMAP ( netuid ) --> active
    pub type Active<T: Config> =
        StorageMap<_, Identity, u16, Vec<bool>, ValueQuery, EmptyBoolVec<T>>;
    #[pallet::storage] // --- DMAP ( netuid ) --> rank
    pub type Rank<T: Config> = StorageMap<_, Identity, u16, Vec<u16>, ValueQuery, EmptyU16Vec<T>>;
    #[pallet::storage] // --- DMAP ( netuid ) --> trust
    pub type Trust<T: Config> = StorageMap<_, Identity, u16, Vec<u16>, ValueQuery, EmptyU16Vec<T>>;
    #[pallet::storage] // --- DMAP ( netuid ) --> consensus
    pub type Consensus<T: Config> =
        StorageMap<_, Identity, u16, Vec<u16>, ValueQuery, EmptyU16Vec<T>>;
    #[pallet::storage] // --- DMAP ( netuid ) --> incentive
    pub type Incentive<T: Config> =
        StorageMap<_, Identity, u16, Vec<u16>, ValueQuery, EmptyU16Vec<T>>;
    #[pallet::storage] // --- DMAP ( netuid ) --> dividends
    pub type Dividends<T: Config> =
        StorageMap<_, Identity, u16, Vec<u16>, ValueQuery, EmptyU16Vec<T>>;
    #[pallet::storage] // --- DMAP ( netuid ) --> emission
    pub type Emission<T: Config> =
        StorageMap<_, Identity, u16, Vec<u64>, ValueQuery, EmptyU64Vec<T>>;
    #[pallet::storage] // --- DMAP ( netuid ) --> last_update
    pub type LastUpdate<T: Config> =
        StorageMap<_, Identity, u16, Vec<u64>, ValueQuery, EmptyU64Vec<T>>;
    #[pallet::storage] // --- DMAP ( netuid ) --> validator_trust
    pub type ValidatorTrust<T: Config> =
        StorageMap<_, Identity, u16, Vec<u16>, ValueQuery, EmptyU16Vec<T>>;
    #[pallet::storage] // --- DMAP ( netuid ) --> pruning_scores
    pub type PruningScores<T: Config> =
        StorageMap<_, Identity, u16, Vec<u16>, ValueQuery, EmptyU16Vec<T>>;
    #[pallet::storage] // --- DMAP ( netuid ) --> validator_permit
    pub type ValidatorPermit<T: Config> =
        StorageMap<_, Identity, u16, Vec<bool>, ValueQuery, EmptyBoolVec<T>>;
    #[pallet::storage] // --- DMAP ( netuid, uid ) --> weights
    pub type Weights<T: Config> = StorageDoubleMap<
        _,
        Identity,
        u16,
        Identity,
        u16,
        Vec<(u16, u16)>,
        ValueQuery,
        DefaultWeights<T>,
    >;
    #[pallet::storage] // --- DMAP ( netuid, uid ) --> bonds
    pub type Bonds<T: Config> = StorageDoubleMap<
        _,
        Identity,
        u16,
        Identity,
        u16,
        Vec<(u16, u16)>,
        ValueQuery,
        DefaultBonds<T>,
    >;
    #[pallet::storage] // --- DMAP ( netuid, uid ) --> block_at_registration
    pub type BlockAtRegistration<T: Config> = StorageDoubleMap<
        _,
        Identity,
        u16,
        Identity,
        u16,
        u64,
        ValueQuery,
        DefaultZeroU64<T>,
    >;
    #[pallet::storage] // --- MAP ( netuid, hotkey ) --> axon_info
    pub type Axons<T: Config> =
        StorageDoubleMap<_, Identity, u16, Blake2_128Concat, T::AccountId, AxonInfoOf, OptionQuery>;
    #[pallet::storage] // --- MAP ( netuid, hotkey ) --> prometheus_info
    pub type Prometheus<T: Config> = StorageDoubleMap<
        _,
        Identity,
        u16,
        Blake2_128Concat,
        T::AccountId,
        PrometheusInfoOf,
        OptionQuery,
    >;

    /// =================================
    /// ==== Axon / Promo Endpoints =====
    /// =================================
<<<<<<< HEAD
    #[pallet::storage] // --- MAP ( key ) --> last_block
=======
    #[pallet::storage] // --- NMAP ( hot, netuid, name ) --> last_block | Returns the last block of a transaction for a given key, netuid, and name.
    pub type TransactionKeyLastBlock<T: Config> = StorageNMap<
        _,
        (
            NMapKey<Blake2_128Concat, T::AccountId>, // hot
            NMapKey<Identity, u16>,                  // netuid
            NMapKey<Identity, u16>,                  // extrinsic enum.
        ),
        u64,
        ValueQuery,
    >;
    #[pallet::storage]
    /// --- MAP ( key ) --> last_block
>>>>>>> af50dd63
    pub type LastTxBlock<T: Config> =
        StorageMap<_, Identity, T::AccountId, u64, ValueQuery, DefaultZeroU64<T>>;
    #[pallet::storage] // --- MAP ( key ) --> last_block
    pub type LastTxBlockDelegateTake<T: Config> =
        StorageMap<_, Identity, T::AccountId, u64, ValueQuery, DefaultZeroU64<T>>;
    #[pallet::storage] // --- ITEM( weights_min_stake )
    pub type WeightsMinStake<T> = StorageValue<_, u64, ValueQuery, DefaultZeroU64<T>>;
    #[pallet::storage] // --- MAP (netuid, who) --> (hash, weight) | Returns the hash and weight committed by an account for a given netuid.
    pub type WeightCommits<T: Config> = StorageDoubleMap<
        _,
        Twox64Concat,
        u16,
        Twox64Concat,
        T::AccountId,
        (H256, u64),
        OptionQuery,
    >;

    /// ==================
    /// ==== Genesis =====
    /// ==================
    #[pallet::storage] // --- Storage for migration run status
    pub type HasMigrationRun<T: Config> = StorageMap<_, Identity, Vec<u8>, bool, ValueQuery>;

    #[pallet::genesis_config]
    pub struct GenesisConfig<T: Config> {
        /// Stakes record in genesis.
        pub stakes: Vec<(T::AccountId, Vec<(T::AccountId, (u64, u16))>)>,
        /// The total issued balance in genesis
        pub balances_issuance: u64,
    }

    impl<T: Config> Default for GenesisConfig<T> {
        fn default() -> Self {
            Self {
                stakes: Default::default(),
                balances_issuance: 0,
            }
        }
    }

    // ---- Subtensor helper functions.
    impl<T: Config> Pallet<T> {
        /// Returns the transaction priority for setting weights.
        pub fn get_priority_set_weights(hotkey: &T::AccountId, netuid: u16) -> u64 {
            if let Ok(uid) = Self::get_uid_for_net_and_hotkey(netuid, hotkey) {
                // TODO rethink this.
                let _stake = Self::get_global_for_hotkey( hotkey );
                let current_block_number: u64 = Self::get_current_block_as_u64();
                let default_priority: u64 =
                    current_block_number.saturating_sub(Self::get_last_update_for_uid(netuid, uid));
                return default_priority.saturating_add(u32::MAX as u64);
            }
            0
        }

        /// Is the caller allowed to set weights
        pub fn check_weights_min_stake(hotkey: &T::AccountId, netuid: u16) -> bool {
            // Blacklist weights transactions for low stake peers.
            let min_stake = Self::get_weights_min_stake();
            let hotkey_stake = Self::get_stake_for_hotkey_on_subnet(hotkey, netuid);
            let result = hotkey_stake >= min_stake;
            log::info!(
                "Checking weights min stake for hotkey: {:?}, netuid: {}, min_stake: {}, hotkey_stake: {}, result: {}",
                hotkey,
                netuid,
                min_stake,
                hotkey_stake,
                result
            );
            result
        }

        /// Helper function to check if register is allowed
        pub fn checked_allowed_register(netuid: u16) -> bool {
            if netuid == Self::get_root_netuid() {
                return false;
            }
            if !Self::if_subnet_exist(netuid) {
                return false;
            }
            if !Self::get_network_registration_allowed(netuid) {
                return false;
            }
            if Self::get_registrations_this_block(netuid)
                >= Self::get_max_registrations_per_block(netuid)
            {
                return false;
            }
            if Self::get_registrations_this_interval(netuid)
                >= Self::get_target_registrations_per_interval(netuid).saturating_mul(3)
            {
                return false;
            }
            true
        }
    }
}

/************************************************************
    CallType definition
************************************************************/
#[derive(Debug, PartialEq, Default)]
pub enum CallType {
    SetWeights,
    AddStake,
    RemoveStake,
    AddDelegate,
    Register,
    Serve,
    RegisterNetwork,
    #[default]
    Other,
}

#[freeze_struct("61e2b893d5ce6701")]
#[derive(Encode, Decode, Clone, Eq, PartialEq, TypeInfo)]
pub struct SubtensorSignedExtension<T: Config + Send + Sync + TypeInfo>(pub PhantomData<T>);

impl<T: Config + Send + Sync + TypeInfo> Default for SubtensorSignedExtension<T>
where
    T::RuntimeCall: Dispatchable<Info = DispatchInfo, PostInfo = PostDispatchInfo>,
    <T as frame_system::Config>::RuntimeCall: IsSubType<Call<T>>,
{
    fn default() -> Self {
        Self::new()
    }
}

impl<T: Config + Send + Sync + TypeInfo> SubtensorSignedExtension<T>
where
    T::RuntimeCall: Dispatchable<Info = DispatchInfo, PostInfo = PostDispatchInfo>,
    <T as frame_system::Config>::RuntimeCall: IsSubType<Call<T>>,
{
    pub fn new() -> Self {
        Self(Default::default())
    }

    pub fn get_priority_vanilla() -> u64 {
        // Return high priority so that every extrinsic except set_weights function will
        // have a higher priority than the set_weights call
        u64::MAX
    }

    pub fn get_priority_set_weights(who: &T::AccountId, netuid: u16) -> u64 {
        Pallet::<T>::get_priority_set_weights(who, netuid)
    }

    pub fn check_weights_min_stake(who: &T::AccountId, netuid: u16) -> bool {
        Pallet::<T>::check_weights_min_stake(who, netuid)
    }
}

impl<T: Config + Send + Sync + TypeInfo> sp_std::fmt::Debug for SubtensorSignedExtension<T> {
    fn fmt(&self, f: &mut sp_std::fmt::Formatter) -> sp_std::fmt::Result {
        write!(f, "SubtensorSignedExtension")
    }
}

impl<T: Config + Send + Sync + TypeInfo + pallet_balances::Config> SignedExtension
    for SubtensorSignedExtension<T>
where
    T::RuntimeCall: Dispatchable<Info = DispatchInfo, PostInfo = PostDispatchInfo>,
    <T as frame_system::Config>::RuntimeCall: IsSubType<Call<T>>,
    <T as frame_system::Config>::RuntimeCall: IsSubType<BalancesCall<T>>,
{
    const IDENTIFIER: &'static str = "SubtensorSignedExtension";

    type AccountId = T::AccountId;
    type Call = T::RuntimeCall;
    type AdditionalSigned = ();
    type Pre = (CallType, u64, Self::AccountId);

    fn additional_signed(&self) -> Result<Self::AdditionalSigned, TransactionValidityError> {
        Ok(())
    }

    fn validate(
        &self,
        who: &Self::AccountId,
        call: &Self::Call,
        _info: &DispatchInfoOf<Self::Call>,
        _len: usize,
    ) -> TransactionValidity {
        match call.is_sub_type() {
            Some(Call::commit_weights { netuid, .. }) => {
                if Self::check_weights_min_stake(who, *netuid) {
                    let priority: u64 = Self::get_priority_set_weights(who, *netuid);
                    Ok(ValidTransaction {
                        priority,
                        longevity: 1,
                        ..Default::default()
                    })
                } else {
                    Err(InvalidTransaction::Call.into())
                }
            }
            Some(Call::reveal_weights { netuid, .. }) => {
                if Self::check_weights_min_stake(who, *netuid) {
                    let priority: u64 = Self::get_priority_set_weights(who, *netuid);
                    Ok(ValidTransaction {
                        priority,
                        longevity: 1,
                        ..Default::default()
                    })
                } else {
                    Err(InvalidTransaction::Call.into())
                }
            }
            Some(Call::set_weights { netuid, .. }) => {
                if Self::check_weights_min_stake(who, *netuid) {
                    let priority: u64 = Self::get_priority_set_weights(who, *netuid);
                    Ok(ValidTransaction {
                        priority,
                        longevity: 1,
                        ..Default::default()
                    })
                } else {
                    Err(InvalidTransaction::Call.into())
                }
            }
            Some(Call::set_root_weights { netuid, hotkey, .. }) => {
                if Self::check_weights_min_stake(hotkey, *netuid) {
                    let priority: u64 = Self::get_priority_set_weights(hotkey, *netuid);
                    Ok(ValidTransaction {
                        priority,
                        longevity: 1,
                        ..Default::default()
                    })
                } else {
                    Err(InvalidTransaction::Call.into())
                }
            }
            Some(Call::add_stake { .. }) => Ok(ValidTransaction {
                priority: Self::get_priority_vanilla(),
                ..Default::default()
            }),
            Some(Call::remove_stake { .. }) => Ok(ValidTransaction {
                priority: Self::get_priority_vanilla(),
                ..Default::default()
            }),
            Some(Call::register { netuid, .. } | Call::burned_register { netuid, .. }) => {
                let registrations_this_interval =
                    Pallet::<T>::get_registrations_this_interval(*netuid);
                let max_registrations_per_interval =
                    Pallet::<T>::get_target_registrations_per_interval(*netuid);
                if registrations_this_interval >= (max_registrations_per_interval.saturating_mul(3))
                {
                    // If the registration limit for the interval is exceeded, reject the transaction
                    return InvalidTransaction::ExhaustsResources.into();
                }
                Ok(ValidTransaction {
                    priority: Self::get_priority_vanilla(),
                    ..Default::default()
                })
            }
            Some(Call::register_network { .. }) => Ok(ValidTransaction {
                priority: Self::get_priority_vanilla(),
                ..Default::default()
            }),
            Some(Call::dissolve_network { .. }) => Ok(ValidTransaction {
                priority: Self::get_priority_vanilla(),
                ..Default::default()
            }),
            _ => Ok(ValidTransaction {
                priority: Self::get_priority_vanilla(),
                ..Default::default()
            }),
        }
    }

    // NOTE: Add later when we put in a pre and post dispatch step.
    fn pre_dispatch(
        self,
        who: &Self::AccountId,
        call: &Self::Call,
        _info: &DispatchInfoOf<Self::Call>,
        _len: usize,
    ) -> Result<Self::Pre, TransactionValidityError> {
        match call.is_sub_type() {
            Some(Call::add_stake { .. }) => {
                let transaction_fee = 100000;
                Ok((CallType::AddStake, transaction_fee, who.clone()))
            }
            Some(Call::remove_stake { .. }) => {
                let transaction_fee = 0;
                Ok((CallType::RemoveStake, transaction_fee, who.clone()))
            }
            Some(Call::set_weights { .. }) => {
                let transaction_fee = 0;
                Ok((CallType::SetWeights, transaction_fee, who.clone()))
            }
            Some(Call::commit_weights { .. }) => {
                let transaction_fee = 0;
                Ok((CallType::SetWeights, transaction_fee, who.clone()))
            }
            Some(Call::reveal_weights { .. }) => {
                let transaction_fee = 0;
                Ok((CallType::SetWeights, transaction_fee, who.clone()))
            }
            Some(Call::register { .. }) => {
                let transaction_fee = 0;
                Ok((CallType::Register, transaction_fee, who.clone()))
            }
            Some(Call::serve_axon { .. }) => {
                let transaction_fee = 0;
                Ok((CallType::Serve, transaction_fee, who.clone()))
            }
            Some(Call::register_network { .. }) => {
                let transaction_fee = 0;
                Ok((CallType::RegisterNetwork, transaction_fee, who.clone()))
            }
            _ => {
                let transaction_fee = 0;
                Ok((CallType::Other, transaction_fee, who.clone()))
            }
        }
    }

    fn post_dispatch(
        maybe_pre: Option<Self::Pre>,
        _info: &DispatchInfoOf<Self::Call>,
        _post_info: &PostDispatchInfoOf<Self::Call>,
        _len: usize,
        _result: &dispatch::DispatchResult,
    ) -> Result<(), TransactionValidityError> {
        if let Some((call_type, _transaction_fee, _who)) = maybe_pre {
            match call_type {
                CallType::SetWeights => {
                    log::debug!("Not Implemented!");
                }
                CallType::AddStake => {
                    log::debug!("Not Implemented! Need to add potential transaction fees here.");
                }
                CallType::RemoveStake => {
                    log::debug!("Not Implemented! Need to add potential transaction fees here.");
                }
                CallType::Register => {
                    log::debug!("Not Implemented!");
                }
                _ => {
                    log::debug!("Not Implemented!");
                }
            }
        }
        Ok(())
    }
}

use sp_std::vec;

// TODO: unravel this rats nest, for some reason rustc thinks this is unused even though it's
// used not 25 lines below
#[allow(unused)]
use sp_std::vec::Vec;
use subtensor_macros::freeze_struct;

/// Trait for managing a membership pallet instance in the runtime
pub trait MemberManagement<AccountId> {
    /// Add member
    fn add_member(account: &AccountId) -> DispatchResultWithPostInfo;

    /// Remove a member
    fn remove_member(account: &AccountId) -> DispatchResultWithPostInfo;

    /// Swap member
    fn swap_member(remove: &AccountId, add: &AccountId) -> DispatchResultWithPostInfo;

    /// Get all members
    fn members() -> Vec<AccountId>;

    /// Check if an account is apart of the set
    fn is_member(account: &AccountId) -> bool;

    /// Get our maximum member count
    fn max_members() -> u32;
}

impl<T> MemberManagement<T> for () {
    /// Add member
    fn add_member(_: &T) -> DispatchResultWithPostInfo {
        Ok(().into())
    }

    // Remove a member
    fn remove_member(_: &T) -> DispatchResultWithPostInfo {
        Ok(().into())
    }

    // Swap member
    fn swap_member(_: &T, _: &T) -> DispatchResultWithPostInfo {
        Ok(().into())
    }

    // Get all members
    fn members() -> Vec<T> {
        vec![]
    }

    // Check if an account is apart of the set
    fn is_member(_: &T) -> bool {
        false
    }

    fn max_members() -> u32 {
        0
    }
}

/// Trait for interacting with collective pallets
pub trait CollectiveInterface<AccountId, Hash, ProposalIndex> {
    /// Remove vote
    fn remove_votes(hotkey: &AccountId) -> Result<bool, DispatchError>;

    fn add_vote(
        hotkey: &AccountId,
        proposal: Hash,
        index: ProposalIndex,
        approve: bool,
    ) -> Result<bool, DispatchError>;
}

impl<T, H, P> CollectiveInterface<T, H, P> for () {
    fn remove_votes(_: &T) -> Result<bool, DispatchError> {
        Ok(true)
    }

    fn add_vote(_: &T, _: H, _: P, _: bool) -> Result<bool, DispatchError> {
        Ok(true)
    }
}<|MERGE_RESOLUTION|>--- conflicted
+++ resolved
@@ -896,9 +896,6 @@
     /// =================================
     /// ==== Axon / Promo Endpoints =====
     /// =================================
-<<<<<<< HEAD
-    #[pallet::storage] // --- MAP ( key ) --> last_block
-=======
     #[pallet::storage] // --- NMAP ( hot, netuid, name ) --> last_block | Returns the last block of a transaction for a given key, netuid, and name.
     pub type TransactionKeyLastBlock<T: Config> = StorageNMap<
         _,
@@ -912,7 +909,6 @@
     >;
     #[pallet::storage]
     /// --- MAP ( key ) --> last_block
->>>>>>> af50dd63
     pub type LastTxBlock<T: Config> =
         StorageMap<_, Identity, T::AccountId, u64, ValueQuery, DefaultZeroU64<T>>;
     #[pallet::storage] // --- MAP ( key ) --> last_block
