<<<<<<< HEAD
// we get a compiler warning for this , even though  the trait is used in the
// quantile function.
use crate::alloc::borrow::ToOwned;
#[allow(unused)]
use num_traits::float::Float;
use sp_runtime::traits::CheckedAdd;
use sp_std::cmp::Ordering;
=======
use sp_runtime::{traits::CheckedAdd, Saturating};
>>>>>>> 1692d248
use sp_std::vec;
use substrate_fixed::transcendental::{exp, ln};
use substrate_fixed::types::{I32F32, I64F64};

// TODO: figure out what cfg gate this needs to not be a warning in rustc
#[allow(unused)]
use sp_std::vec::Vec;

#[allow(dead_code)]
pub fn fixed(val: f32) -> I32F32 {
    I32F32::from_num(val)
}

#[allow(dead_code)]
pub fn fixed_to_u16(x: I32F32) -> u16 {
    x.to_num::<u16>()
}

#[allow(dead_code)]
pub fn fixed_to_u64(x: I32F32) -> u64 {
    x.to_num::<u64>()
}

#[allow(dead_code)]
pub fn fixed64_to_u64(x: I64F64) -> u64 {
    x.to_num::<u64>()
}

#[allow(dead_code)]
pub fn fixed64_to_fixed32(x: I64F64) -> I32F32 {
    I32F32::from_num(x)
}

#[allow(dead_code)]
pub fn fixed32_to_fixed64(x: I32F32) -> I64F64 {
    I64F64::from_num(x)
}

#[allow(dead_code)]
pub fn u16_to_fixed(x: u16) -> I32F32 {
    I32F32::from_num(x)
}

#[allow(dead_code)]
pub fn u16_proportion_to_fixed(x: u16) -> I32F32 {
    I32F32::from_num(x).saturating_div(I32F32::from_num(u16::MAX))
}

#[allow(dead_code)]
pub fn fixed_proportion_to_u16(x: I32F32) -> u16 {
    fixed_to_u16(x.saturating_mul(I32F32::from_num(u16::MAX)))
}

#[allow(dead_code)]
pub fn vec_fixed32_to_u64(vec: Vec<I32F32>) -> Vec<u64> {
    vec.into_iter().map(fixed_to_u64).collect()
}

#[allow(dead_code)]
pub fn vec_fixed64_to_fixed32(vec: Vec<I64F64>) -> Vec<I32F32> {
    vec.into_iter().map(fixed64_to_fixed32).collect()
}

#[allow(dead_code)]
pub fn vec_fixed32_to_fixed64(vec: Vec<I32F32>) -> Vec<I64F64> {
    vec.into_iter().map(fixed32_to_fixed64).collect()
}

#[allow(dead_code)]
pub fn vec_fixed64_to_u64(vec: Vec<I64F64>) -> Vec<u64> {
    vec.into_iter().map(fixed64_to_u64).collect()
}

#[allow(dead_code)]
pub fn vec_u16_proportions_to_fixed(vec: Vec<u16>) -> Vec<I32F32> {
    vec.into_iter().map(u16_proportion_to_fixed).collect()
}

#[allow(dead_code)]
pub fn vec_fixed_proportions_to_u16(vec: Vec<I32F32>) -> Vec<u16> {
    vec.into_iter().map(fixed_proportion_to_u16).collect()
}

#[allow(dead_code)]
// Max-upscale vector and convert to u16 so max_value = u16::MAX. Assumes non-negative normalized input.
pub fn vec_max_upscale_to_u16(vec: &[I32F32]) -> Vec<u16> {
    let u16_max: I32F32 = I32F32::from_num(u16::MAX);
    let threshold: I32F32 = I32F32::from_num(32768);
    let max_value: Option<&I32F32> = vec.iter().max();
    match max_value {
        Some(val) => {
            if *val == I32F32::from_num(0) {
                return vec
                    .iter()
                    .map(|e: &I32F32| e.saturating_mul(u16_max).to_num::<u16>())
                    .collect();
            }
            if *val > threshold {
                return vec
                    .iter()
                    .map(|e: &I32F32| {
                        e.saturating_mul(u16_max.saturating_div(*val))
                            .round()
                            .to_num::<u16>()
                    })
                    .collect();
            }
            return vec
                .iter()
                .map(|e: &I32F32| {
                    e.saturating_mul(u16_max)
                        .saturating_div(*val)
                        .round()
                        .to_num::<u16>()
                })
                .collect();
        }
        None => {
            let sum: I32F32 = vec.iter().sum();
            return vec
                .iter()
                .map(|e: &I32F32| {
                    e.saturating_mul(u16_max)
                        .saturating_div(sum)
                        .to_num::<u16>()
                })
                .collect();
        }
    }
}

#[allow(dead_code)]
// Max-upscale u16 vector and convert to u16 so max_value = u16::MAX. Assumes u16 vector input.
pub fn vec_u16_max_upscale_to_u16(vec: &[u16]) -> Vec<u16> {
    let vec_fixed: Vec<I32F32> = vec.iter().map(|e: &u16| I32F32::from_num(*e)).collect();
    vec_max_upscale_to_u16(&vec_fixed)
}

#[allow(dead_code)]
// Checks if u16 vector, when normalized, has a max value not greater than a u16 ratio max_limit.
pub fn check_vec_max_limited(vec: &[u16], max_limit: u16) -> bool {
    let max_limit_fixed: I32F32 =
        I32F32::from_num(max_limit).saturating_div(I32F32::from_num(u16::MAX));
    let mut vec_fixed: Vec<I32F32> = vec.iter().map(|e: &u16| I32F32::from_num(*e)).collect();
    inplace_normalize(&mut vec_fixed);
    let max_value: Option<&I32F32> = vec_fixed.iter().max();
    max_value.map_or(true, |v| *v <= max_limit_fixed)
}

#[allow(dead_code)]
pub fn sum(x: &[I32F32]) -> I32F32 {
    x.iter().sum()
}

#[allow(dead_code)]
// Sums a Vector of type that has CheckedAdd trait.
// Returns None if overflow occurs during sum using T::checked_add.
// Returns Some(T::default()) if input vector is empty.
pub fn checked_sum<T>(x: &[T]) -> Option<T>
where
    T: Copy + Default + CheckedAdd,
{
    let mut iter = x.iter();
    let Some(mut sum) = iter.next().copied() else {
        return Some(T::default());
    };
    for i in iter {
        sum = sum.checked_add(i)?;
    }
    Some(sum)
}

// Return true when vector sum is zero.
#[allow(dead_code)]
pub fn is_zero(vector: &[I32F32]) -> bool {
    let vector_sum: I32F32 = sum(vector);
    vector_sum == I32F32::from_num(0)
}

// Exp safe function with I32F32 output of I32F32 input.
#[allow(dead_code)]
pub fn exp_safe(input: I32F32) -> I32F32 {
    let min_input: I32F32 = I32F32::from_num(-20); // <= 1/exp(-20) = 485 165 195,4097903
    let max_input: I32F32 = I32F32::from_num(20); // <= exp(20) = 485 165 195,4097903
    let mut safe_input: I32F32 = input;
    if input < min_input {
        safe_input = min_input;
    } else if max_input < input {
        safe_input = max_input;
    }
    let output: I32F32;
    match exp(safe_input) {
        Ok(val) => {
            output = val;
        }
        Err(_err) => {
            if safe_input <= 0 {
                output = I32F32::from_num(0);
            } else {
                output = I32F32::max_value();
            }
        }
    }
    output
}

// Sigmoid safe function with I32F32 output of I32F32 input with offset kappa and (recommended) scaling 0 < rho <= 40.
#[allow(dead_code)]
pub fn sigmoid_safe(input: I32F32, rho: I32F32, kappa: I32F32) -> I32F32 {
    let one: I32F32 = I32F32::from_num(1);
    let offset: I32F32 = input.saturating_sub(kappa); // (input - kappa)
    let neg_rho: I32F32 = rho.saturating_mul(one.saturating_neg()); // -rho
    let exp_input: I32F32 = neg_rho.saturating_mul(offset); // -rho*(input-kappa)
    let exp_output: I32F32 = exp_safe(exp_input); // exp(-rho*(input-kappa))
    let denominator: I32F32 = exp_output.saturating_add(one); // 1 + exp(-rho*(input-kappa))
    let sigmoid_output: I32F32 = one.saturating_div(denominator); // 1 / (1 + exp(-rho*(input-kappa)))
    sigmoid_output
}

// Returns a bool vector where an item is true if the vector item is in topk values.
#[allow(dead_code, clippy::indexing_slicing)]
pub fn is_topk(vector: &[I32F32], k: usize) -> Vec<bool> {
    let n: usize = vector.len();
    let mut result: Vec<bool> = vec![true; n];
    if n < k {
        return result;
    }
    let mut idxs: Vec<usize> = (0..n).collect();
    idxs.sort_by_key(|&idx| &vector[idx]); // ascending stable sort
    for &idx in idxs.iter().take(n.saturating_sub(k)) {
        result[idx] = false;
    }
    result
}

// Returns a normalized (sum to 1 except 0) copy of the input vector.
#[allow(dead_code)]
pub fn normalize(x: &[I32F32]) -> Vec<I32F32> {
    let x_sum: I32F32 = sum(x);
    if x_sum != I32F32::from_num(0.0_f32) {
        return x.iter().map(|xi| xi.saturating_div(x_sum)).collect();
    } else {
        x.to_vec()
    }
}

// Normalizes (sum to 1 except 0) the input vector directly in-place.
#[allow(dead_code)]
pub fn inplace_normalize(x: &mut [I32F32]) {
    let x_sum: I32F32 = x.iter().sum();
    if x_sum == I32F32::from_num(0.0_f32) {
        return;
    }
    x.iter_mut()
        .for_each(|value| *value = value.saturating_div(x_sum));
}

// Normalizes (sum to 1 except 0) the input vector directly in-place, using the sum arg.
#[allow(dead_code)]
pub fn inplace_normalize_using_sum(x: &mut [I32F32], x_sum: I32F32) {
    if x_sum == I32F32::from_num(0.0_f32) {
        return;
    }
    x.iter_mut()
        .for_each(|value| *value = value.saturating_div(x_sum));
}

// Normalizes (sum to 1 except 0) the I64F64 input vector directly in-place.
#[allow(dead_code)]
pub fn inplace_normalize_64(x: &mut [I64F64]) {
    let x_sum: I64F64 = x.iter().sum();
    if x_sum == I64F64::from_num(0) {
        return;
    }
    x.iter_mut()
        .for_each(|value| *value = value.saturating_div(x_sum));
}

/// Normalizes (sum to 1 except 0) each row (dim=0) of a I64F64 matrix in-place.
#[allow(dead_code)]
pub fn inplace_row_normalize_64(x: &mut [Vec<I64F64>]) {
    for row in x {
        let row_sum: I64F64 = row.iter().sum();
        if row_sum > I64F64::from_num(0.0_f64) {
            row.iter_mut()
                .for_each(|x_ij: &mut I64F64| *x_ij = x_ij.saturating_div(row_sum));
        }
    }
}

/// Returns x / y for input vectors x and y, if y == 0 return 0.
#[allow(dead_code)]
pub fn vecdiv(x: &[I32F32], y: &[I32F32]) -> Vec<I32F32> {
    assert_eq!(x.len(), y.len());
    x.iter()
        .zip(y)
        .map(|(x_i, y_i)| {
            if *y_i != 0 {
                x_i.saturating_div(*y_i)
            } else {
                I32F32::from_num(0)
            }
        })
        .collect()
}

// Normalizes (sum to 1 except 0) each row (dim=0) of a matrix in-place.
#[allow(dead_code)]
pub fn inplace_row_normalize(x: &mut [Vec<I32F32>]) {
    for row in x {
        let row_sum: I32F32 = row.iter().sum();
        if row_sum > I32F32::from_num(0.0_f32) {
            row.iter_mut()
                .for_each(|x_ij: &mut I32F32| *x_ij = x_ij.saturating_div(row_sum));
        }
    }
}

// Normalizes (sum to 1 except 0) each row (dim=0) of a sparse matrix in-place.
#[allow(dead_code)]
pub fn inplace_row_normalize_sparse(sparse_matrix: &mut [Vec<(u16, I32F32)>]) {
    for sparse_row in sparse_matrix.iter_mut() {
        let row_sum: I32F32 = sparse_row.iter().map(|(_j, value)| *value).sum();
        if row_sum > I32F32::from_num(0.0) {
            sparse_row
                .iter_mut()
                .for_each(|(_j, value)| *value = value.saturating_div(row_sum));
        }
    }
}

// Sum across each row (dim=0) of a matrix.
#[allow(dead_code)]
pub fn row_sum(x: &[Vec<I32F32>]) -> Vec<I32F32> {
    if let Some(first_row) = x.first() {
        if first_row.is_empty() {
            return vec![];
        }
    }
    x.iter().map(|row| row.iter().sum()).collect()
}

// Sum across each row (dim=0) of a sparse matrix.
#[allow(dead_code)]
pub fn row_sum_sparse(sparse_matrix: &[Vec<(u16, I32F32)>]) -> Vec<I32F32> {
    sparse_matrix
        .iter()
        .map(|row| row.iter().map(|(_, value)| value).sum())
        .collect()
}

// Sum across each column (dim=1) of a matrix.
#[allow(dead_code)]
pub fn col_sum(x: &[Vec<I32F32>]) -> Vec<I32F32> {
    let Some(first_row) = x.first() else {
        return vec![];
    };
    let cols = first_row.len();
    if cols == 0 {
        return vec![];
    }
    x.iter()
        .fold(vec![I32F32::from_num(0); cols], |acc, next_row| {
            acc.into_iter()
                .zip(next_row)
                .map(|(acc_elem, next_elem)| acc_elem.saturating_add(*next_elem))
                .collect()
        })
}

// Sum across each column (dim=1) of a sparse matrix.
#[allow(dead_code, clippy::indexing_slicing)]
pub fn col_sum_sparse(sparse_matrix: &[Vec<(u16, I32F32)>], columns: u16) -> Vec<I32F32> {
    let mut result: Vec<I32F32> = vec![I32F32::from_num(0); columns as usize];
    for sparse_row in sparse_matrix {
        for (j, value) in sparse_row {
            result[*j as usize] = result[*j as usize].saturating_add(*value);
        }
    }
    result
}

// Normalizes (sum to 1 except 0) each column (dim=1) of a sparse matrix in-place.
#[allow(dead_code, clippy::indexing_slicing)]
pub fn inplace_col_normalize_sparse(sparse_matrix: &mut [Vec<(u16, I32F32)>], columns: u16) {
    let mut col_sum: Vec<I32F32> = vec![I32F32::from_num(0.0); columns as usize]; // assume square matrix, rows=cols
    for sparse_row in sparse_matrix.iter() {
        for (j, value) in sparse_row.iter() {
            col_sum[*j as usize] = col_sum[*j as usize].saturating_add(*value);
        }
    }
    for sparse_row in sparse_matrix {
        for (j, value) in sparse_row {
            if col_sum[*j as usize] == I32F32::from_num(0.0_f32) {
                continue;
            }
            *value = value.saturating_div(col_sum[*j as usize]);
        }
    }
}

// Normalizes (sum to 1 except 0) each column (dim=1) of a matrix in-place.
#[allow(dead_code)]
pub fn inplace_col_normalize(x: &mut [Vec<I32F32>]) {
    let Some(first_row) = x.first() else {
        return;
    };
    if first_row.is_empty() {
        return;
    }
    let cols = first_row.len();
    let col_sums = x
        .iter_mut()
        .fold(vec![I32F32::from_num(0.0); cols], |acc, row| {
            row.iter_mut()
                .zip(acc)
                .map(|(&mut m_val, acc_val)| acc_val.saturating_add(m_val))
                .collect()
        });
    x.iter_mut().for_each(|row| {
        row.iter_mut()
            .zip(&col_sums)
            .filter(|(_, col_sum)| **col_sum != I32F32::from_num(0_f32))
            .for_each(|(m_val, col_sum)| {
                *m_val = m_val.saturating_div(*col_sum);
            });
    });
}

// Max-upscale each column (dim=1) of a sparse matrix in-place.
#[allow(dead_code, clippy::indexing_slicing)]
pub fn inplace_col_max_upscale_sparse(sparse_matrix: &mut [Vec<(u16, I32F32)>], columns: u16) {
    let mut col_max: Vec<I32F32> = vec![I32F32::from_num(0.0); columns as usize]; // assume square matrix, rows=cols
    for sparse_row in sparse_matrix.iter() {
        for (j, value) in sparse_row.iter() {
            if col_max[*j as usize] < *value {
                col_max[*j as usize] = *value;
            }
        }
    }
    for sparse_row in sparse_matrix {
        for (j, value) in sparse_row {
            if col_max[*j as usize] == I32F32::from_num(0.0_f32) {
                continue;
            }
            *value = value.saturating_div(col_max[*j as usize]);
        }
    }
}

// Max-upscale each column (dim=1) of a matrix in-place.
#[allow(dead_code)]
pub fn inplace_col_max_upscale(x: &mut [Vec<I32F32>]) {
    let Some(first_row) = x.first() else {
        return;
    };
    if first_row.is_empty() {
        return;
    }
    let cols = first_row.len();
    let col_maxes = x
        .iter_mut()
        .fold(vec![I32F32::from_num(0_f32); cols], |acc, row| {
            row.iter_mut()
                .zip(acc)
                .map(|(m_val, acc_val)| acc_val.max(*m_val))
                .collect()
        });
    x.iter_mut().for_each(|row| {
        row.iter_mut()
            .zip(&col_maxes)
            .filter(|(_, col_max)| **col_max != I32F32::from_num(0))
            .for_each(|(m_val, col_max)| {
                *m_val = m_val.saturating_div(*col_max);
            });
    });
}

// Apply mask to vector, mask=true will mask out, i.e. set to 0.
#[allow(dead_code)]
pub fn inplace_mask_vector(mask: &[bool], vector: &mut [I32F32]) {
    if mask.is_empty() {
        return;
    }
    assert_eq!(mask.len(), vector.len());
    let zero: I32F32 = I32F32::from_num(0.0);
    mask.iter()
        .zip(vector)
        .filter(|(m, _)| **m)
        .for_each(|(_, v_elem)| {
            *v_elem = zero;
        });
}

// Apply mask to matrix, mask=true will mask out, i.e. set to 0.
#[allow(dead_code)]
pub fn inplace_mask_matrix(mask: &[Vec<bool>], matrix: &mut Vec<Vec<I32F32>>) {
    let Some(first_row) = mask.first() else {
        return;
    };
    if first_row.is_empty() {
        return;
    }
    assert_eq!(mask.len(), matrix.len());
    let zero: I32F32 = I32F32::from_num(0.0);
    mask.iter().zip(matrix).for_each(|(mask_row, matrix_row)| {
        mask_row
            .iter()
            .zip(matrix_row)
            .filter(|(mask_elem, _)| **mask_elem)
            .for_each(|(_, matrix_elem)| {
                *matrix_elem = zero;
            });
    });
}

// Apply row mask to matrix, mask=true will mask out, i.e. set to 0.
#[allow(dead_code)]
pub fn inplace_mask_rows(mask: &[bool], matrix: &mut [Vec<I32F32>]) {
    let Some(first_row) = matrix.first() else {
        return;
    };
    let cols = first_row.len();
    assert_eq!(mask.len(), matrix.len());
    let zero: I32F32 = I32F32::from_num(0);
    matrix
        .iter_mut()
        .zip(mask)
        .for_each(|(row_elem, mask_row)| {
            if *mask_row {
                *row_elem = vec![zero; cols];
            }
        });
}

// Mask out the diagonal of the input matrix in-place.
#[allow(dead_code)]
pub fn inplace_mask_diag(matrix: &mut [Vec<I32F32>]) {
    let Some(first_row) = matrix.first() else {
        return;
    };
    if first_row.is_empty() {
        return;
    }
    assert_eq!(matrix.len(), first_row.len());
    let zero: I32F32 = I32F32::from_num(0.0);
    matrix.iter_mut().enumerate().for_each(|(idx, row)| {
        let Some(elem) = row.get_mut(idx) else {
            // Should not happen since matrix is square
            return;
        };
        *elem = zero;
    });
}

// Return a new sparse matrix that replaces masked rows with an empty vector placeholder.
#[allow(dead_code)]
pub fn mask_rows_sparse(
    mask: &[bool],
    sparse_matrix: &[Vec<(u16, I32F32)>],
) -> Vec<Vec<(u16, I32F32)>> {
    assert_eq!(sparse_matrix.len(), mask.len());
    mask.iter()
        .zip(sparse_matrix)
        .map(|(mask_elem, sparse_row)| {
            if *mask_elem {
                vec![]
            } else {
                sparse_row.clone()
            }
        })
        .collect()
}

// Return a new sparse matrix with a masked out diagonal of input sparse matrix.
#[allow(dead_code)]
pub fn mask_diag_sparse(sparse_matrix: &[Vec<(u16, I32F32)>]) -> Vec<Vec<(u16, I32F32)>> {
    sparse_matrix
        .iter()
        .enumerate()
        .map(|(i, sparse_row)| {
            sparse_row
                .iter()
                .filter(|(j, _)| i != (*j as usize))
                .copied()
                .collect()
        })
        .collect()
}

// Remove cells from sparse matrix where the mask function of two vectors is true.
#[allow(dead_code, clippy::indexing_slicing)]
pub fn vec_mask_sparse_matrix(
    sparse_matrix: &[Vec<(u16, I32F32)>],
    first_vector: &[u64],
    second_vector: &[u64],
    mask_fn: &dyn Fn(u64, u64) -> bool,
) -> Vec<Vec<(u16, I32F32)>> {
    let n: usize = sparse_matrix.len();
    let mut result: Vec<Vec<(u16, I32F32)>> = vec![vec![]; n];
    for (i, sparse_row) in sparse_matrix.iter().enumerate() {
        for (j, value) in sparse_row {
            if !mask_fn(first_vector[i], second_vector[*j as usize]) {
                result[i].push((*j, *value));
            }
        }
    }
    result
}

// Row-wise matrix-vector hadamard product.
#[allow(dead_code)]
pub fn row_hadamard(matrix: &[Vec<I32F32>], vector: &[I32F32]) -> Vec<Vec<I32F32>> {
    let Some(first_row) = matrix.first() else {
        return vec![vec![]];
    };
    if first_row.is_empty() {
        return vec![vec![]];
    }
    matrix
        .iter()
        .zip(vector)
        .map(|(row, vec_val)| {
            row.iter()
                .map(|m_val| vec_val.saturating_mul(*m_val))
                .collect()
        })
        .collect()
}

// Row-wise sparse matrix-vector hadamard product.
#[allow(dead_code)]
pub fn row_hadamard_sparse(
    sparse_matrix: &[Vec<(u16, I32F32)>],
    vector: &[I32F32],
) -> Vec<Vec<(u16, I32F32)>> {
    sparse_matrix
        .iter()
        .zip(vector)
        .map(|(sparse_row, vec_val)| {
            sparse_row
                .iter()
                .map(|(j, value)| (*j, value.saturating_mul(*vec_val)))
                .collect()
        })
        .collect()
}

// Row-wise matrix-vector product, column-wise sum: result_j = SUM(i) vector_i * matrix_ij.
#[allow(dead_code)]
pub fn matmul(matrix: &[Vec<I32F32>], vector: &[I32F32]) -> Vec<I32F32> {
    let Some(first_row) = matrix.first() else {
        return vec![];
    };
    let cols = first_row.len();
    if cols == 0 {
        return vec![];
    }
    assert!(matrix.len() == vector.len());
    matrix.iter().zip(vector).fold(
        vec![I32F32::from_num(0_f32); cols],
        |acc, (row, vec_val)| {
            row.iter()
                .zip(acc)
                .map(|(m_val, acc_val)| {
                    // Compute ranks: r_j = SUM(i) w_ij * s_i
                    // Compute trust scores: t_j = SUM(i) w_ij * s_i
                    // result_j = SUM(i) vector_i * matrix_ij
                    acc_val.saturating_add(vec_val.saturating_mul(*m_val))
                })
                .collect()
        },
    )
}

// Row-wise matrix-vector product, column-wise sum: result_j = SUM(i) vector_i * matrix_ij.
#[allow(dead_code)]
pub fn matmul_64(matrix: &[Vec<I64F64>], vector: &[I64F64]) -> Vec<I64F64> {
    let Some(first_row) = matrix.first() else {
        return vec![];
    };
    let cols = first_row.len();
    if cols == 0 {
        return vec![];
    }
    assert!(matrix.len() == vector.len());
    matrix
        .iter()
        .zip(vector)
        .fold(vec![I64F64::from_num(0.0); cols], |acc, (row, vec_val)| {
            row.iter()
                .zip(acc)
                .map(|(m_val, acc_val)| {
                    // Compute ranks: r_j = SUM(i) w_ij * s_i
                    // Compute trust scores: t_j = SUM(i) w_ij * s_i
                    // result_j = SUM(i) vector_i * matrix_ij
                    acc_val.saturating_add(vec_val.saturating_mul(*m_val))
                })
                .collect()
        })
}

// Column-wise matrix-vector product, row-wise sum: result_i = SUM(j) vector_j * matrix_ij.
#[allow(dead_code)]
pub fn matmul_transpose(matrix: &[Vec<I32F32>], vector: &[I32F32]) -> Vec<I32F32> {
    let Some(first_row) = matrix.first() else {
        return vec![];
    };
    if first_row.is_empty() {
        return vec![];
    }
    assert!(first_row.len() == vector.len());
    matrix
        .iter()
        .map(|row| {
            row.iter()
                .zip(vector)
                .fold(I32F32::from_num(0.0), |acc, (velem, melem)| {
                    // Compute dividends: d_j = SUM(i) b_ji * inc_i
                    // result_j = SUM(i) vector_i * matrix_ji
                    // result_i = SUM(j) vector_j * matrix_ij
                    acc.saturating_add(velem.saturating_mul(*melem))
                })
        })
        .collect()
}

// Row-wise sparse_matrix-vector product, column-wise sum: result_j = SUM(i) vector_i * matrix_ij.
#[allow(dead_code, clippy::indexing_slicing)]
pub fn matmul_sparse(
    sparse_matrix: &[Vec<(u16, I32F32)>],
    vector: &[I32F32],
    columns: u16,
) -> Vec<I32F32> {
    let mut result: Vec<I32F32> = vec![I32F32::from_num(0.0); columns as usize];
    for (i, sparse_row) in sparse_matrix.iter().enumerate() {
        for (j, value) in sparse_row.iter() {
            // Compute ranks: r_j = SUM(i) w_ij * s_i
            // Compute trust scores: t_j = SUM(i) w_ij * s_i
            // result_j = SUM(i) vector_i * matrix_ij
            result[*j as usize] =
                result[*j as usize].saturating_add(vector[i].saturating_mul(*value));
        }
    }
    result
}

// Column-wise sparse_matrix-vector product, row-wise sum: result_i = SUM(j) vector_j * matrix_ij.
#[allow(dead_code, clippy::indexing_slicing)]
pub fn matmul_transpose_sparse(
    sparse_matrix: &[Vec<(u16, I32F32)>],
    vector: &[I32F32],
) -> Vec<I32F32> {
    let mut result: Vec<I32F32> = vec![I32F32::from_num(0.0); sparse_matrix.len()];
    for (i, sparse_row) in sparse_matrix.iter().enumerate() {
        for (j, value) in sparse_row.iter() {
            // Compute dividends: d_j = SUM(i) b_ji * inc_i
            // result_j = SUM(i) vector_i * matrix_ji
            // result_i = SUM(j) vector_j * matrix_ij
            result[i] = result[i].saturating_add(vector[*j as usize].saturating_mul(*value));
        }
    }
    result
}

// Set inplace matrix values above column threshold to threshold value.
#[allow(dead_code)]
pub fn inplace_col_clip(x: &mut [Vec<I32F32>], col_threshold: &[I32F32]) {
    x.iter_mut().for_each(|row| {
        row.iter_mut()
            .zip(col_threshold)
            .for_each(|(value, threshold)| {
                *value = *threshold.min(value);
            });
    });
}

// Return sparse matrix with values above column threshold set to threshold value.
#[allow(dead_code, clippy::indexing_slicing)]
pub fn col_clip_sparse(
    sparse_matrix: &[Vec<(u16, I32F32)>],
    col_threshold: &[I32F32],
) -> Vec<Vec<(u16, I32F32)>> {
    let mut result: Vec<Vec<(u16, I32F32)>> = vec![vec![]; sparse_matrix.len()];
    for (i, sparse_row) in sparse_matrix.iter().enumerate() {
        for (j, value) in sparse_row.iter() {
            if col_threshold[*j as usize] < *value {
                if 0 < col_threshold[*j as usize] {
                    result[i].push((*j, col_threshold[*j as usize]));
                }
            } else {
                result[i].push((*j, *value));
            }
        }
    }
    result
}

// Set matrix values below threshold to lower, and equal-above to upper.
#[allow(dead_code)]
pub fn clip(
    x: &[Vec<I32F32>],
    threshold: I32F32,
    upper: I32F32,
    lower: I32F32,
) -> Vec<Vec<I32F32>> {
    x.iter()
        .map(|row| {
            row.iter()
                .map(|elem| if *elem >= threshold { upper } else { lower })
                .collect()
        })
        .collect()
}

// Set inplace matrix values below threshold to lower, and equal-above to upper.
#[allow(dead_code)]
pub fn inplace_clip(x: &mut [Vec<I32F32>], threshold: I32F32, upper: I32F32, lower: I32F32) {
    x.iter_mut().for_each(|row| {
        row.iter_mut().for_each(|elem| {
            *elem = if *elem >= threshold { upper } else { lower };
        });
    });
}

// Set sparse matrix values below threshold to lower, and equal-above to upper.
// Does not add missing elements (0 value assumed) when lower!=0.
#[allow(dead_code)]
pub fn clip_sparse(
    sparse_matrix: &[Vec<(u16, I32F32)>],
    threshold: I32F32,
    upper: I32F32,
    lower: I32F32,
) -> Vec<Vec<(u16, I32F32)>> {
    sparse_matrix
        .iter()
        .map(|row| {
            row.iter()
                .map(|(j, value)| {
                    if *value < threshold {
                        (*j, lower)
                    } else {
                        (*j, upper)
                    }
                })
                .collect()
        })
        .collect()
}

// Stake-weighted median score finding algorithm, based on a mid pivot binary search.
// Normally a random pivot is used, but to ensure full determinism the mid point is chosen instead.
// Assumes relatively random score order for efficiency, typically less than O(nlogn) complexity.
//
// # Args:
// 	* 'stake': ( &[I32F32] ):
//         - stake, assumed to be normalized.
//
// 	* 'score': ( &[I32F32] ):
//         - score for which median is sought, 0 <= score <= 1
//
// 	* 'partition_idx' ( &[usize] ):
// 		- indices as input partition
//
// 	* 'minority' ( I32F32 ):
// 		- minority_ratio = 1 - majority_ratio
//
// 	* 'partition_lo' ( I32F32 ):
// 		- lower edge of stake for partition, where partition is a segment [lo, hi] inside stake integral [0, 1].
//
// 	* 'partition_hi' ( I32F32 ):
// 		- higher edge of stake for partition, where partition is a segment [lo, hi] inside stake integral [0, 1].
//
// # Returns:
//     * 'median': ( I32F32 ):
//         - median via random pivot binary search.
//
#[allow(dead_code, clippy::indexing_slicing)]
pub fn weighted_median(
    stake: &[I32F32],
    score: &[I32F32],
    partition_idx: &[usize],
    minority: I32F32,
    partition_lo: I32F32,
    partition_hi: I32F32,
) -> I32F32 {
    let n = partition_idx.len();
    if n == 0 {
        return I32F32::from_num(0);
    }
    if n == 1 {
        return score[partition_idx[0]];
    }
    assert!(stake.len() == score.len());
    let mid_idx: usize = n.saturating_div(2);
    let pivot: I32F32 = score[partition_idx[mid_idx]];
    let mut lo_stake: I32F32 = I32F32::from_num(0);
    let mut hi_stake: I32F32 = I32F32::from_num(0);
    let mut lower: Vec<usize> = vec![];
    let mut upper: Vec<usize> = vec![];
    for &idx in partition_idx {
        if score[idx] == pivot {
            continue;
        }
        if score[idx] < pivot {
            lo_stake = lo_stake.saturating_add(stake[idx]);
            lower.push(idx);
        } else {
            hi_stake = hi_stake.saturating_add(stake[idx]);
            upper.push(idx);
        }
    }
    if (partition_lo.saturating_add(lo_stake) <= minority)
        && (minority < partition_hi.saturating_sub(hi_stake))
    {
        return pivot;
    } else if (minority < partition_lo.saturating_add(lo_stake)) && (!lower.is_empty()) {
        return weighted_median(
            stake,
            score,
            &lower,
            minority,
            partition_lo,
            partition_lo.saturating_add(lo_stake),
        );
    } else if (partition_hi.saturating_sub(hi_stake) <= minority) && (!upper.is_empty()) {
        return weighted_median(
            stake,
            score,
            &upper,
            minority,
            partition_hi.saturating_sub(hi_stake),
            partition_hi,
        );
    }
    pivot
}

/// Column-wise weighted median, e.g. stake-weighted median scores per server (column) over all validators (rows).
#[allow(dead_code, clippy::indexing_slicing)]
pub fn weighted_median_col(
    stake: &[I32F32],
    score: &[Vec<I32F32>],
    majority: I32F32,
) -> Vec<I32F32> {
    let rows = stake.len();
    let columns = score[0].len();
    let zero: I32F32 = I32F32::from_num(0);
    let mut median: Vec<I32F32> = vec![zero; columns];

    #[allow(clippy::needless_range_loop)]
    for c in 0..columns {
        let mut use_stake: Vec<I32F32> = vec![];
        let mut use_score: Vec<I32F32> = vec![];
        for r in 0..rows {
            assert_eq!(columns, score[r].len());
            if stake[r] > zero {
                use_stake.push(stake[r]);
                use_score.push(score[r][c]);
            }
        }
        if !use_stake.is_empty() {
            inplace_normalize(&mut use_stake);
            let stake_sum: I32F32 = use_stake.iter().sum();
            let minority: I32F32 = stake_sum.saturating_sub(majority);
            median[c] = weighted_median(
                &use_stake,
                &use_score,
                (0..use_stake.len()).collect::<Vec<_>>().as_slice(),
                minority,
                zero,
                stake_sum,
            );
        }
    }
    median
}

/// Column-wise weighted median, e.g. stake-weighted median scores per server (column) over all validators (rows).
#[allow(dead_code, clippy::indexing_slicing)]
pub fn weighted_median_col_sparse(
    stake: &[I32F32],
    score: &[Vec<(u16, I32F32)>],
    columns: u16,
    majority: I32F32,
) -> Vec<I32F32> {
    let rows = stake.len();
    let zero: I32F32 = I32F32::from_num(0);
    let mut use_stake: Vec<I32F32> = stake.iter().copied().filter(|&s| s > zero).collect();
    inplace_normalize(&mut use_stake);
    let stake_sum: I32F32 = use_stake.iter().sum();
    let stake_idx: Vec<usize> = (0..use_stake.len()).collect();
    let minority: I32F32 = stake_sum.saturating_sub(majority);
    let mut use_score: Vec<Vec<I32F32>> = vec![vec![zero; use_stake.len()]; columns as usize];
    let mut median: Vec<I32F32> = vec![zero; columns as usize];
    let mut k: usize = 0;
    for r in 0..rows {
        if stake[r] <= zero {
            continue;
        }
        for (c, val) in score[r].iter() {
            use_score[*c as usize][k] = *val;
        }
        k.saturating_inc();
    }
    for c in 0..columns as usize {
        median[c] = weighted_median(
            &use_stake,
            &use_score[c],
            &stake_idx,
            minority,
            zero,
            stake_sum,
        );
    }
    median
}

// Element-wise product of two matrices.
#[allow(dead_code)]
pub fn hadamard(mat1: &[Vec<I32F32>], mat2: &[Vec<I32F32>]) -> Vec<Vec<I32F32>> {
    assert!(mat1.len() == mat2.len());
    let Some(first_row) = mat1.first() else {
        return vec![vec![]];
    };
    if first_row.is_empty() {
        return vec![vec![]];
    }
    mat1.iter()
        .zip(mat2)
        .map(|(row1, row2)| {
            assert!(row1.len() == row2.len());
            row1.iter()
                .zip(row2)
                .map(|(elem1, elem2)| elem1.saturating_mul(*elem2))
                .collect()
        })
        .collect()
}

// Element-wise product of two sparse matrices.
#[allow(dead_code, clippy::indexing_slicing)]
pub fn hadamard_sparse(
    mat1: &[Vec<(u16, I32F32)>],
    mat2: &[Vec<(u16, I32F32)>],
    columns: u16,
) -> Vec<Vec<(u16, I32F32)>> {
    assert!(mat1.len() == mat2.len());
    let rows = mat1.len();
    let zero: I32F32 = I32F32::from_num(0);
    let mut result: Vec<Vec<(u16, I32F32)>> = vec![vec![]; rows];
    for i in 0..rows {
        let mut row1: Vec<I32F32> = vec![zero; columns as usize];
        for (j, value) in mat1[i].iter() {
            row1[*j as usize] = row1[*j as usize].saturating_add(*value);
        }
        let mut row2: Vec<I32F32> = vec![zero; columns as usize];
        for (j, value) in mat2[i].iter() {
            row2[*j as usize] = row2[*j as usize].saturating_add(*value);
        }
        for j in 0..columns as usize {
            let prod: I32F32 = row1[j].saturating_mul(row2[j]);
            if zero < prod {
                result[i].push((j as u16, prod))
            }
        }
    }
    result
}

// Return matrix exponential moving average: `alpha * a_ij + one_minus_alpha * b_ij`.
// `alpha` is the EMA coefficient, how much to add of the new observation, typically small,
// higher alpha discounts older observations faster.
#[allow(dead_code)]
pub fn mat_ema(new: &[Vec<I32F32>], old: &[Vec<I32F32>], alpha: I32F32) -> Vec<Vec<I32F32>> {
    let Some(first_row) = new.first() else {
        return vec![vec![]];
    };
    if first_row.is_empty() {
        return vec![vec![]; 1];
    }
    let one_minus_alpha: I32F32 = I32F32::from_num(1.0).saturating_sub(alpha);
    new.iter()
        .zip(old)
        .map(|(new_row, old_row)| {
            new_row
                .iter()
                .zip(old_row)
                .map(|(new_elem, old_elem)| {
                    alpha
                        .saturating_mul(*new_elem)
                        .saturating_add(one_minus_alpha.saturating_mul(*old_elem))
                })
                .collect()
        })
        .collect()
}

// Return sparse matrix exponential moving average: `alpha * a_ij + one_minus_alpha * b_ij`.
// `alpha` is the EMA coefficient, how much to add of the new observation, typically small,
// higher alpha discounts older observations faster.
#[allow(dead_code, clippy::indexing_slicing)]
pub fn mat_ema_sparse(
    new: &[Vec<(u16, I32F32)>],
    old: &[Vec<(u16, I32F32)>],
    alpha: I32F32,
) -> Vec<Vec<(u16, I32F32)>> {
    assert!(new.len() == old.len());
    let n = new.len(); // assume square matrix, rows=cols
    let zero: I32F32 = I32F32::from_num(0.0);
    let one_minus_alpha: I32F32 = I32F32::from_num(1.0).saturating_sub(alpha);
    let mut result: Vec<Vec<(u16, I32F32)>> = vec![vec![]; n];
    for i in 0..new.len() {
        let mut row: Vec<I32F32> = vec![zero; n];
        for (j, value) in new[i].iter() {
            row[*j as usize] = row[*j as usize].saturating_add(alpha.saturating_mul(*value));
        }
        for (j, value) in old[i].iter() {
            row[*j as usize] =
                row[*j as usize].saturating_add(one_minus_alpha.saturating_mul(*value));
        }
        for (j, value) in row.iter().enumerate() {
            if *value > zero {
                result[i].push((j as u16, *value))
            }
        }
    }
    result
}

// Return sparse matrix only with elements >= threshold of an input sparse matrix.
#[allow(dead_code)]
pub fn sparse_threshold(w: &[Vec<(u16, I32F32)>], threshold: I32F32) -> Vec<Vec<(u16, I32F32)>> {
    w.iter()
        .map(|row| {
            row.iter()
                .filter(|(_, weight)| *weight >= threshold)
                .copied()
                .collect()
        })
        .collect()
}

<<<<<<< HEAD
// /// Calculates the exponential moving average (EMA) for a sparse matrix using dynamic alpha values.
// #[allow(dead_code)]
// pub fn mat_ema_alpha_vec_sparse(
//     new: &Vec<Vec<(u16, I32F32)>>,
//     old: &Vec<Vec<(u16, I32F32)>>,
//     alpha: &Vec<I32F32>,
// ) -> Vec<Vec<(u16, I32F32)>> {
//     assert!(new.len() == old.len());
//     let n = new.len(); // assume square matrix, rows=cols
//     let zero: I32F32 = I32F32::from_num(0.0);
//     let mut result: Vec<Vec<(u16, I32F32)>> = vec![vec![]; n];
//     for i in 0..new.len() {
//         let mut row: Vec<I32F32> = vec![zero; n];
//         for (j, value) in new[i].iter() {
//             let alpha_val: I32F32 = alpha[*j as usize];
//             row[*j as usize] += alpha_val * value;
//         }
//         for (j, value) in old[i].iter() {
//             let one_minus_alpha: I32F32 = I32F32::from_num(1.0) - alpha[*j as usize];
//             row[*j as usize] += one_minus_alpha * value;
//         }
//         for (j, value) in row.iter().enumerate() {
//             if *value > zero {
//                 result[i].push((j as u16, *value))
//             }
//         }
//     }
//     result
// }

/// Calculates the exponential moving average (EMA) for a sparse matrix using dynamic alpha values.
#[allow(dead_code)]
pub fn mat_ema_alpha_vec_sparse(
    new: &[Vec<(u16, I32F32)>],
    old: &[Vec<(u16, I32F32)>],
    alpha: &[I32F32],
) -> Vec<Vec<(u16, I32F32)>> {
    // Ensure the new and old matrices have the same number of rows.
    assert!(new.len() == old.len());
    let n = new.len(); // Assume square matrix, rows=cols
    let zero: I32F32 = I32F32::from_num(0.0);
    let mut result: Vec<Vec<(u16, I32F32)>> = vec![vec![]; n];
=======
#[cfg(test)]
#[allow(
    clippy::indexing_slicing,
    clippy::arithmetic_side_effects,
    clippy::unwrap_used
)]
mod tests {
    use crate::math::*;
    use rand::{seq::SliceRandom, thread_rng, Rng};
    use substrate_fixed::types::{I110F18, I96F32};

    fn assert_float_compare(a: I32F32, b: I32F32, epsilon: I32F32) {
        assert!(I32F32::abs(a - b) <= epsilon, "a({:?}) != b({:?})", a, b);
    }

    fn assert_float_compare_64(a: I64F64, b: I64F64, epsilon: I64F64) {
        assert!(I64F64::abs(a - b) <= epsilon, "a({:?}) != b({:?})", a, b);
    }

    fn assert_vec_compare(va: &[I32F32], vb: &[I32F32], epsilon: I32F32) {
        assert!(va.len() == vb.len());
        for i in 0..va.len() {
            assert_float_compare(va[i], vb[i], epsilon);
        }
    }

    fn assert_vec_compare_64(va: &[I64F64], vb: &[I64F64], epsilon: I64F64) {
        assert!(va.len() == vb.len());
        for i in 0..va.len() {
            assert_float_compare_64(va[i], vb[i], epsilon);
        }
    }

    fn assert_vec_compare_u16(va: &[u16], vb: &[u16]) {
        assert!(va.len() == vb.len());
        for i in 0..va.len() {
            assert_eq!(va[i], vb[i]);
        }
    }
>>>>>>> 1692d248

    // Iterate over each row of the matrices.
    for i in 0..new.len() {
        // Initialize a row of zeros for the result matrix.
        let mut row: Vec<I32F32> = vec![zero; n];

        // Process the new matrix values.
        for (j, value) in new[i].iter() {
            // Retrieve the alpha value for the current column.
            let alpha_val: I32F32 = alpha[*j as usize];
            // Compute the EMA component for the new value.
            row[*j as usize] = alpha_val * value;
            log::trace!(
                "new[{}][{}] * alpha[{}] = {} * {} = {}",
                i,
                j,
                j,
                value,
                alpha_val,
                row[*j as usize]
            );
        }

        // Process the old matrix values.
        for (j, value) in old[i].iter() {
            // Retrieve the alpha value for the current column.
            let alpha_val: I32F32 = alpha[*j as usize];
            // Calculate the complement of the alpha value.
            let one_minus_alpha: I32F32 = I32F32::from_num(1.0) - alpha_val;
            // Compute the EMA component for the old value and add it to the row.
            row[*j as usize] += one_minus_alpha * value;
            log::trace!(
                "old[{}][{}] * (1 - alpha[{}]) = {} * {} = {}",
                i,
                j,
                j,
                value,
                one_minus_alpha,
                one_minus_alpha * value
            );
        }

        // Collect the non-zero values into the result matrix.
        for (j, value) in row.iter().enumerate() {
            if *value > zero {
                result[i].push((j as u16, *value));
                log::trace!("result[{}][{}] = {}", i, j, value);
            }
        }
    }

    // Return the computed EMA sparse matrix.
    result
}

/// Return matrix exponential moving average: `alpha_j * a_ij + one_minus_alpha_j * b_ij`.
/// `alpha_` is the EMA coefficient passed as a vector per column.
#[allow(dead_code)]
pub fn mat_ema_alpha_vec(
    new: &[Vec<I32F32>],
    old: &[Vec<I32F32>],
    alpha: &[I32F32],
) -> Vec<Vec<I32F32>> {
    // Check if the new matrix is empty or its first row is empty.
    if new.is_empty() || new[0].is_empty() {
        return vec![vec![]; 1];
    }

    // Ensure the dimensions of the new and old matrices match.
    assert!(new.len() == old.len());
    assert!(new[0].len() == alpha.len());

    // Initialize the result matrix with zeros, having the same dimensions as the new matrix.
    let mut result: Vec<Vec<I32F32>> = vec![vec![I32F32::from_num(0.0); new[0].len()]; new.len()];

    // Iterate over each row of the matrices.
    for (i, (new_row, old_row)) in new.iter().zip(old).enumerate() {
        // Ensure the current row of the new and old matrices have the same length.
        assert!(new_row.len() == old_row.len());

        // Iterate over each column of the current row.
        for (j, &alpha_val) in alpha.iter().enumerate().take(new_row.len()) {
            // Calculate the complement of the alpha value.
            let one_minus_alpha = I32F32::from_num(1.0) - alpha_val;

            // Compute the EMA for the current element.
            result[i][j] = alpha_val * new_row[j] + one_minus_alpha * old_row[j];
        }
    }

    // Return the computed EMA matrix.
    result
}

/// Return the quantile of a vector of I32F32 values.
pub fn quantile(data: &[I32F32], quantile: f64) -> I32F32 {
    // Clone the input data to avoid modifying the original vector.
    let mut sorted_data = data.to_owned();

    // Sort the cloned data in ascending order, handling potential NaN values.
    sorted_data.sort_by(|a, b| a.partial_cmp(b).unwrap_or(Ordering::Equal));

    // Get the length of the sorted data.
    let len = sorted_data.len();

    // If the data is empty, return 0 as the quantile value.
    if len == 0 {
        return I32F32::from_num(0);
    }

    // Calculate the position in the sorted array corresponding to the quantile.
    let pos = quantile * (len - 1) as f64;

    // Determine the lower index by flooring the position.
    let low = pos.floor() as usize;

    // Determine the higher index by ceiling the position.
    let high = pos.ceil() as usize;

    // If the low and high indices are the same, return the value at that index.
    if low == high {
        sorted_data[low]
    } else {
        // Otherwise, perform linear interpolation between the low and high values.
        let low_value = sorted_data[low];
        let high_value = sorted_data[high];

        // Calculate the weight for interpolation.
        let weight = I32F32::from_num(pos - low as f64);

        // Return the interpolated value.
        low_value + (high_value - low_value) * weight
    }
}

/// Safe ln function, returns 0 if value is 0.
pub fn safe_ln(value: I32F32) -> I32F32 {
    ln(value).unwrap_or(I32F32::from_num(0.0))
}

/// Safe exp function, returns 0 if value is 0.
pub fn safe_exp(value: I32F32) -> I32F32 {
    exp(value).unwrap_or(I32F32::from_num(0.0))
}<|MERGE_RESOLUTION|>--- conflicted
+++ resolved
@@ -1,4 +1,3 @@
-<<<<<<< HEAD
 // we get a compiler warning for this , even though  the trait is used in the
 // quantile function.
 use crate::alloc::borrow::ToOwned;
@@ -6,9 +5,6 @@
 use num_traits::float::Float;
 use sp_runtime::traits::CheckedAdd;
 use sp_std::cmp::Ordering;
-=======
-use sp_runtime::{traits::CheckedAdd, Saturating};
->>>>>>> 1692d248
 use sp_std::vec;
 use substrate_fixed::transcendental::{exp, ln};
 use substrate_fixed::types::{I32F32, I64F64};
@@ -1152,7 +1148,6 @@
         .collect()
 }
 
-<<<<<<< HEAD
 // /// Calculates the exponential moving average (EMA) for a sparse matrix using dynamic alpha values.
 // #[allow(dead_code)]
 // pub fn mat_ema_alpha_vec_sparse(
@@ -1195,47 +1190,6 @@
     let n = new.len(); // Assume square matrix, rows=cols
     let zero: I32F32 = I32F32::from_num(0.0);
     let mut result: Vec<Vec<(u16, I32F32)>> = vec![vec![]; n];
-=======
-#[cfg(test)]
-#[allow(
-    clippy::indexing_slicing,
-    clippy::arithmetic_side_effects,
-    clippy::unwrap_used
-)]
-mod tests {
-    use crate::math::*;
-    use rand::{seq::SliceRandom, thread_rng, Rng};
-    use substrate_fixed::types::{I110F18, I96F32};
-
-    fn assert_float_compare(a: I32F32, b: I32F32, epsilon: I32F32) {
-        assert!(I32F32::abs(a - b) <= epsilon, "a({:?}) != b({:?})", a, b);
-    }
-
-    fn assert_float_compare_64(a: I64F64, b: I64F64, epsilon: I64F64) {
-        assert!(I64F64::abs(a - b) <= epsilon, "a({:?}) != b({:?})", a, b);
-    }
-
-    fn assert_vec_compare(va: &[I32F32], vb: &[I32F32], epsilon: I32F32) {
-        assert!(va.len() == vb.len());
-        for i in 0..va.len() {
-            assert_float_compare(va[i], vb[i], epsilon);
-        }
-    }
-
-    fn assert_vec_compare_64(va: &[I64F64], vb: &[I64F64], epsilon: I64F64) {
-        assert!(va.len() == vb.len());
-        for i in 0..va.len() {
-            assert_float_compare_64(va[i], vb[i], epsilon);
-        }
-    }
-
-    fn assert_vec_compare_u16(va: &[u16], vb: &[u16]) {
-        assert!(va.len() == vb.len());
-        for i in 0..va.len() {
-            assert_eq!(va[i], vb[i]);
-        }
-    }
->>>>>>> 1692d248
 
     // Iterate over each row of the matrices.
     for i in 0..new.len() {
