use super::*;
use crate::math::*;
use sp_core::H256;
use sp_runtime::traits::{BlakeTwo256, Hash};
use sp_std::vec;
<<<<<<< HEAD
use sp_std::vec::Vec;
=======
>>>>>>> ed84d0d6

impl<T: Config> Pallet<T> {
    /// ---- The implementation for committing weight hashes.
    ///
    /// # Args:
    /// * `origin`: (`<T as frame_system::Config>::RuntimeOrigin`):
    ///   - The signature of the committing hotkey.
    ///
    /// * `netuid` (`u16`):
    ///   - The u16 network identifier.
    ///
    /// * `commit_hash` (`H256`):
    ///   - The hash representing the committed weights.
    ///
    /// # Raises:
    /// * `CommitNotAllowed`:
    ///   - Attempting to commit when it is not allowed.
    ///
    pub fn do_commit_weights(
        origin: T::RuntimeOrigin,
        netuid: u16,
        commit_hash: H256,
    ) -> DispatchResult {
        let who = ensure_signed(origin)?;

        log::info!("do_commit_weights( hotkey:{:?} netuid:{:?})", who, netuid);

        ensure!(Self::can_commit(netuid, &who), Error::<T>::CommitNotAllowed);

        WeightCommits::<T>::insert(
            netuid,
            &who,
            (commit_hash, Self::get_current_block_as_u64()),
        );
        Ok(())
    }

    /// ---- The implementation for revealing committed weights.
    ///
    /// # Args:
    /// * `origin`: (`<T as frame_system::Config>::RuntimeOrigin`):
    ///   - The signature of the revealing hotkey.
    ///
    /// * `netuid` (`u16`):
    ///   - The u16 network identifier.
    ///
    /// * `uids` (`Vec<u16>`):
    ///   - The uids for the weights being revealed.
    ///
    /// * `values` (`Vec<u16>`):
    ///   - The values of the weights being revealed.
    ///
    /// * `version_key` (`u64`):
    ///   - The network version key.
    ///
    /// # Raises:
    /// * `NoCommitFound`:
    ///   - Attempting to reveal weights without an existing commit.
    ///
    /// * `InvalidRevealTempo`:
    ///   - Attempting to reveal weights outside the valid tempo.
    ///
    /// * `InvalidReveal`:
    ///   - The revealed hash does not match the committed hash.
    ///
    pub fn do_reveal_weights(
        origin: T::RuntimeOrigin,
        netuid: u16,
        uids: Vec<u16>,
        values: Vec<u16>,
        version_key: u64,
    ) -> DispatchResult {
        let who = ensure_signed(origin.clone())?;

        log::info!("do_reveal_weights( hotkey:{:?} netuid:{:?})", who, netuid);

        WeightCommits::<T>::try_mutate_exists(netuid, &who, |maybe_commit| -> DispatchResult {
            let (commit_hash, commit_block) =
                maybe_commit.take().ok_or(Error::<T>::NoCommitFound)?;

            ensure!(
                Self::is_reveal_block_range(commit_block),
                Error::<T>::InvalidRevealTempo
            );

            let provided_hash: H256 = BlakeTwo256::hash_of(&(
                who.clone(),
                netuid,
                uids.clone(),
                values.clone(),
                version_key,
            ));
            ensure!(provided_hash == commit_hash, Error::<T>::InvalidReveal);

            Self::do_set_weights(origin, netuid, uids, values, version_key)
        })
    }

<<<<<<< HEAD
    // ---- The implementation for the extrinsic set_weights.
    //
    // # Args:
    // 	* 'origin': (<T as frame_system::Config>RuntimeOrigin):
    // 		- The signature of the calling hotkey.
    //
    // 	* 'netuid' (u16):
    // 		- The u16 network identifier.
    //
    // 	* 'uids' ( Vec<u16> ):
    // 		- The uids of the weights to be set on the chain.
    //
    // 	* 'values' ( Vec<u16> ):
    // 		- The values of the weights to set on the chain.
    //
    // 	* 'version_key' ( u64 ):
    // 		- The network version key.
    //
    // # Event:
    // 	* WeightsSet;
    // 		- On successfully setting the weights on chain.
    //
    // # Raises:
    // 	* 'NetworkDoesNotExist':
    // 		- Attempting to set weights on a non-existent network.
    //
    // 	* 'NotRegistered':
    // 		- Attempting to set weights from a non registered account.
    //
    // 	* 'IncorrectNetworkVersionKey':
    // 		- Attempting to set weights without having an up-to-date version_key.
    //
    // 	* 'SettingWeightsTooFast':
    // 		- Attempting to set weights faster than the weights_set_rate_limit.
    //
    // 	* 'NoValidatorPermit':
    // 		- Attempting to set non-self weights without a validator permit.
    //
    // 	* 'WeightVecNotEqualSize':
    // 		- Attempting to set weights with uids not of same length.
    //
    // 	* 'DuplicateUids':
    // 		- Attempting to set weights with duplicate uids.
    //
    //     * 'TooManyUids':
    // 		- Attempting to set weights above the max allowed uids.
    //
    // 	* 'InvalidUid':
    // 		- Attempting to set weights with invalid uids.
    //
    // 	* 'NotSettingEnoughWeights':
    // 		- Attempting to set weights with fewer weights than min.
    //
    // 	* 'MaxWeightExceeded':
    // 		- Attempting to set weights with max value exceeding limit.
    //
=======
    /// ---- The implementation for the extrinsic set_weights.
    ///
    /// # Args:
    ///  * 'origin': (<T as frame_system::Config>RuntimeOrigin):
    ///    - The signature of the calling hotkey.
    ///
    ///  * 'netuid' (u16):
    ///    - The u16 network identifier.
    ///
    ///  * 'uids' ( Vec<u16> ):
    ///    - The uids of the weights to be set on the chain.
    ///
    ///  * 'values' ( Vec<u16> ):
    ///    - The values of the weights to set on the chain.
    ///
    ///  * 'version_key' ( u64 ):
    ///    - The network version key.
    ///
    /// # Event:
    ///  * WeightsSet;
    ///    - On successfully setting the weights on chain.
    ///
    /// # Raises:
    ///  * 'NetworkDoesNotExist':
    ///    - Attempting to set weights on a non-existent network.
    ///
    ///  * 'NotRegistered':
    ///    - Attempting to set weights from a non registered account.
    ///
    ///  * 'IncorrectNetworkVersionKey':
    ///    - Attempting to set weights without having an up-to-date version_key.
    ///
    ///  * 'SettingWeightsTooFast':
    ///    - Attempting to set weights faster than the weights_set_rate_limit.
    ///
    ///  * 'NoValidatorPermit':
    ///    - Attempting to set non-self weights without a validator permit.
    ///
    ///  * 'WeightVecNotEqualSize':
    ///    - Attempting to set weights with uids not of same length.
    ///
    ///  * 'DuplicateUids':
    ///    - Attempting to set weights with duplicate uids.
    ///
    /// * 'TooManyUids':
    ///    - Attempting to set weights above the max allowed uids.
    ///
    /// * 'InvalidUid':
    ///    - Attempting to set weights with invalid uids.
    ///
    /// * 'NotSettingEnoughWeights':
    ///    - Attempting to set weights with fewer weights than min.
    ///
    /// * 'MaxWeightExceeded':
    ///    - Attempting to set weights with max value exceeding limit.
    ///
>>>>>>> ed84d0d6
    pub fn do_set_weights(
        origin: T::RuntimeOrigin,
        netuid: u16,
        uids: Vec<u16>,
        values: Vec<u16>,
        version_key: u64,
    ) -> dispatch::DispatchResult {
        // --- 1. Check the caller's signature. This is the hotkey of a registered account.
        let hotkey = ensure_signed(origin)?;
        log::info!(
            "do_set_weights( origin:{:?} netuid:{:?}, uids:{:?}, values:{:?})",
            hotkey,
            netuid,
            uids,
            values
        );

        // --- Check that the netuid is not the root network.
        ensure!(netuid != Self::get_root_netuid(), Error::<T>::IsRoot);

        // --- 2. Check that the length of uid list and value list are equal for this network.
        ensure!(
            Self::uids_match_values(&uids, &values),
            Error::<T>::WeightVecNotEqualSize
        );

        // --- 3. Check to see if this is a valid network.
        ensure!(
            Self::if_subnet_exist(netuid),
            Error::<T>::NetworkDoesNotExist
        );

        // --- 4. Check to see if the number of uids is within the max allowed uids for this network.
        ensure!(
            Self::check_len_uids_within_allowed(netuid, &uids),
            Error::<T>::TooManyUids
        );

        // --- 5. Check to see if the hotkey is registered to the passed network.
        ensure!(
            Self::is_hotkey_registered_on_network(netuid, &hotkey),
            Error::<T>::NotRegistered
        );

        // --- 6. Check to see if the hotkey has enought stake to set weights.
        ensure!(
            Self::check_weights_min_stake(&hotkey),
            Error::<T>::NotEnoughStakeToSetWeights
        );

        // --- 7. Ensure version_key is up-to-date.
        ensure!(
            Self::check_version_key(netuid, version_key),
            Error::<T>::IncorrectNetworkVersionKey
        );

        // --- 9. Ensure the uid is not setting weights faster than the weights_set_rate_limit.
        let neuron_uid = Self::get_uid_for_net_and_hotkey(netuid, &hotkey)?;
        let current_block: u64 = Self::get_current_block_as_u64();
        ensure!(
            Self::check_rate_limit(netuid, neuron_uid, current_block),
            Error::<T>::SettingWeightsTooFast
        );

        // --- 10. Check that the neuron uid is an allowed validator permitted to set non-self weights.
        ensure!(
            Self::check_validator_permit(netuid, neuron_uid, &uids, &values),
            Error::<T>::NoValidatorPermit
        );

        // --- 11. Ensure the passed uids contain no duplicates.
        ensure!(!Self::has_duplicate_uids(&uids), Error::<T>::DuplicateUids);

        // --- 12. Ensure that the passed uids are valid for the network.
        ensure!(
            !Self::contains_invalid_uids(netuid, &uids),
            Error::<T>::InvalidUid
        );

        // --- 13. Ensure that the weights have the required length.
        ensure!(
            Self::check_length(netuid, neuron_uid, &uids, &values),
            Error::<T>::NotSettingEnoughWeights
        );

        // --- 14. Max-upscale the weights.
        let max_upscaled_weights: Vec<u16> = vec_u16_max_upscale_to_u16(&values);

        // --- 15. Ensure the weights are max weight limited
        ensure!(
            Self::max_weight_limited(netuid, neuron_uid, &uids, &max_upscaled_weights),
            Error::<T>::MaxWeightExceeded
        );

        // --- 16. Zip weights for sinking to storage map.
        let mut zipped_weights: Vec<(u16, u16)> = vec![];
        for (uid, val) in uids.iter().zip(max_upscaled_weights.iter()) {
            zipped_weights.push((*uid, *val))
        }

        // --- 17. Set weights under netuid, uid double map entry.
        Weights::<T>::insert(netuid, neuron_uid, zipped_weights);

        // --- 18. Set the activity for the weights on this network.
        Self::set_last_update_for_uid(netuid, neuron_uid, current_block);

        // --- 19. Emit the tracking event.
        log::info!(
            "WeightsSet( netuid:{:?}, neuron_uid:{:?} )",
            netuid,
            neuron_uid
        );
        Self::deposit_event(Event::WeightsSet(netuid, neuron_uid));

        // --- 20. Return ok.
        Ok(())
    }

    // ==========================
    // ==== Helper functions ====
    // ==========================

    /// Returns true if version_key is up-to-date.
    ///
    pub fn check_version_key(netuid: u16, version_key: u64) -> bool {
        let network_version_key: u64 = WeightsVersionKey::<T>::get(netuid);
        log::info!(
            "check_version_key( network_version_key:{:?}, version_key:{:?} )",
            network_version_key,
            version_key
        );
        network_version_key == 0 || version_key >= network_version_key
    }

    /// Checks if the neuron has set weights within the weights_set_rate_limit.
    ///
    pub fn check_rate_limit(netuid: u16, neuron_uid: u16, current_block: u64) -> bool {
        if Self::is_uid_exist_on_network(netuid, neuron_uid) {
            // --- 1. Ensure that the diff between current and last_set weights is greater than limit.
            let last_set_weights: u64 = Self::get_last_update_for_uid(netuid, neuron_uid);
            if last_set_weights == 0 {
                return true;
            } // (Storage default) Never set weights.
            return (current_block - last_set_weights) >= Self::get_weights_set_rate_limit(netuid);
        }
        // --- 3. Non registered peers cant pass.
        false
    }

    /// Checks for any invalid uids on this network.
    pub fn contains_invalid_uids(netuid: u16, uids: &[u16]) -> bool {
        for uid in uids {
            if !Self::is_uid_exist_on_network(netuid, *uid) {
                log::debug!(
                    "contains_invalid_uids( netuid:{:?}, uid:{:?} does not exist on network. )",
                    netuid,
                    uids
                );
                return true;
            }
        }
        false
    }

    /// Returns true if the passed uids have the same length of the passed values.
    pub fn uids_match_values(uids: &[u16], values: &[u16]) -> bool {
        uids.len() == values.len()
    }

    /// Returns true if the items contain duplicates.
    pub fn has_duplicate_uids(items: &[u16]) -> bool {
        let mut parsed: Vec<u16> = Vec::new();
        for item in items {
            if parsed.contains(item) {
                return true;
            }
            parsed.push(*item);
        }
        false
    }

    /// Returns True if setting self-weight or has validator permit.
    pub fn check_validator_permit(netuid: u16, uid: u16, uids: &[u16], weights: &[u16]) -> bool {
        // Check self weight. Allowed to set single value for self weight.
        if Self::is_self_weight(uid, uids, weights) {
            return true;
        }
        // Check if uid has validator permit.
        Self::get_validator_permit_for_uid(netuid, uid)
    }

    /// Returns True if the uids and weights are have a valid length for uid on network.
    pub fn check_length(netuid: u16, uid: u16, uids: &[u16], weights: &[u16]) -> bool {
        let subnet_n: usize = Self::get_subnetwork_n(netuid) as usize;
        let min_allowed_length: usize = Self::get_min_allowed_weights(netuid) as usize;
        let min_allowed: usize = {
            if subnet_n < min_allowed_length {
                subnet_n
            } else {
                min_allowed_length
            }
        };

        // Check self weight. Allowed to set single value for self weight.
        // Or check that this is the root netuid.
        if netuid != Self::get_root_netuid() && Self::is_self_weight(uid, uids, weights) {
            return true;
        }
        // Check if number of weights exceeds min.
        if weights.len() >= min_allowed {
            return true;
        }
        // To few weights.
        false
    }

    /// Returns normalized the passed positive integer weights so that they sum to u16 max value.
    pub fn normalize_weights(mut weights: Vec<u16>) -> Vec<u16> {
        let sum: u64 = weights.iter().map(|x| *x as u64).sum();
        if sum == 0 {
            return weights;
        }
        weights.iter_mut().for_each(|x| {
            *x = (*x as u64 * u16::max_value() as u64 / sum) as u16;
        });
        weights
    }

    /// Returns False if the weights exceed the max_weight_limit for this network.
    pub fn max_weight_limited(netuid: u16, uid: u16, uids: &[u16], weights: &[u16]) -> bool {
        // Allow self weights to exceed max weight limit.
        if Self::is_self_weight(uid, uids, weights) {
            return true;
        }

        // If the max weight limit it u16 max, return true.
        let max_weight_limit: u16 = Self::get_max_weight_limit(netuid);
        if max_weight_limit == u16::MAX {
            return true;
        }

        // Check if the weights max value is less than or equal to the limit.
        check_vec_max_limited(weights, max_weight_limit)
    }

    /// Returns true if the uids and weights correspond to a self weight on the uid.
    pub fn is_self_weight(uid: u16, uids: &[u16], weights: &[u16]) -> bool {
        if weights.len() != 1 {
            return false;
        }
        let Some(first_uid) = uids.first() else {
            return false;
        };
        if uid != *first_uid {
            return false;
        }
        true
    }

    /// Returns False is the number of uids exceeds the allowed number of uids for this network.
    pub fn check_len_uids_within_allowed(netuid: u16, uids: &[u16]) -> bool {
        let subnetwork_n: u16 = Self::get_subnetwork_n(netuid);
        // we should expect at most subnetwork_n uids.
        uids.len() <= subnetwork_n as usize
    }

    pub fn can_commit(netuid: u16, who: &T::AccountId) -> bool {
        if let Some((_hash, commit_block)) = WeightCommits::<T>::get(netuid, who) {
            let interval: u64 = Self::get_weight_commit_interval();
            if interval == 0 {
                return true; //prevent division by 0
            }

            let current_block: u64 = Self::get_current_block_as_u64();
            let interval_start: u64 = current_block - (current_block % interval);
            let last_commit_interval_start: u64 = commit_block - (commit_block % interval);

            // Allow commit if we're within the interval bounds
            if current_block <= interval_start + interval
                && interval_start > last_commit_interval_start
            {
                return true;
            }

            false
        } else {
            true
        }
    }

    pub fn is_reveal_block_range(commit_block: u64) -> bool {
        let interval: u64 = Self::get_weight_commit_interval();
        if interval == 0 {
            return true; //prevent division by 0
        }

        let commit_interval_start: u64 = commit_block - (commit_block % interval); // Find the start of the interval in which the commit occurred
        let reveal_interval_start: u64 = commit_interval_start + interval; // Start of the next interval after the commit interval
        let current_block: u64 = Self::get_current_block_as_u64();

        // Allow reveal if the current block is within the interval following the commit's interval
        if current_block >= reveal_interval_start
            && current_block < reveal_interval_start + interval
        {
            return true;
        }

        false
    }

    pub fn get_weight_commit_interval() -> u64 {
        WeightCommitRevealInterval::<T>::get()
    }

    pub fn set_weight_commit_interval(interval: u64) {
        WeightCommitRevealInterval::<T>::set(interval)
    }

    pub fn can_commit(netuid: u16, who: &T::AccountId) -> bool {
        if let Some((_hash, commit_block)) = WeightCommits::<T>::get(netuid, who) {
            let interval: u64 = Self::get_weight_commit_interval();
            if interval == 0 {
                return true; //prevent division by 0
            }

            let current_block: u64 = Self::get_current_block_as_u64();
            let interval_start: u64 = current_block - (current_block % interval);
            let last_commit_interval_start: u64 = commit_block - (commit_block % interval);

            // Allow commit if we're within the interval bounds
            if current_block <= interval_start + interval
                && interval_start > last_commit_interval_start
            {
                return true;
            }

            false
        } else {
            true
        }
    }

    pub fn is_reveal_block_range(commit_block: u64) -> bool {
        let interval: u64 = Self::get_weight_commit_interval();
        if interval == 0 {
            return true; //prevent division by 0
        }

        let commit_interval_start: u64 = commit_block - (commit_block % interval); // Find the start of the interval in which the commit occurred
        let reveal_interval_start: u64 = commit_interval_start + interval; // Start of the next interval after the commit interval
        let current_block: u64 = Self::get_current_block_as_u64();

        // Allow reveal if the current block is within the interval following the commit's interval
        if current_block >= reveal_interval_start
            && current_block < reveal_interval_start + interval
        {
            return true;
        }

        false
    }

    pub fn get_weight_commit_interval() -> u64 {
        WeightCommitRevealInterval::<T>::get()
    }

    pub fn set_weight_commit_interval(interval: u64) {
        WeightCommitRevealInterval::<T>::set(interval)
    }
}<|MERGE_RESOLUTION|>--- conflicted
+++ resolved
@@ -3,10 +3,7 @@
 use sp_core::H256;
 use sp_runtime::traits::{BlakeTwo256, Hash};
 use sp_std::vec;
-<<<<<<< HEAD
 use sp_std::vec::Vec;
-=======
->>>>>>> ed84d0d6
 
 impl<T: Config> Pallet<T> {
     /// ---- The implementation for committing weight hashes.
@@ -105,64 +102,6 @@
         })
     }
 
-<<<<<<< HEAD
-    // ---- The implementation for the extrinsic set_weights.
-    //
-    // # Args:
-    // 	* 'origin': (<T as frame_system::Config>RuntimeOrigin):
-    // 		- The signature of the calling hotkey.
-    //
-    // 	* 'netuid' (u16):
-    // 		- The u16 network identifier.
-    //
-    // 	* 'uids' ( Vec<u16> ):
-    // 		- The uids of the weights to be set on the chain.
-    //
-    // 	* 'values' ( Vec<u16> ):
-    // 		- The values of the weights to set on the chain.
-    //
-    // 	* 'version_key' ( u64 ):
-    // 		- The network version key.
-    //
-    // # Event:
-    // 	* WeightsSet;
-    // 		- On successfully setting the weights on chain.
-    //
-    // # Raises:
-    // 	* 'NetworkDoesNotExist':
-    // 		- Attempting to set weights on a non-existent network.
-    //
-    // 	* 'NotRegistered':
-    // 		- Attempting to set weights from a non registered account.
-    //
-    // 	* 'IncorrectNetworkVersionKey':
-    // 		- Attempting to set weights without having an up-to-date version_key.
-    //
-    // 	* 'SettingWeightsTooFast':
-    // 		- Attempting to set weights faster than the weights_set_rate_limit.
-    //
-    // 	* 'NoValidatorPermit':
-    // 		- Attempting to set non-self weights without a validator permit.
-    //
-    // 	* 'WeightVecNotEqualSize':
-    // 		- Attempting to set weights with uids not of same length.
-    //
-    // 	* 'DuplicateUids':
-    // 		- Attempting to set weights with duplicate uids.
-    //
-    //     * 'TooManyUids':
-    // 		- Attempting to set weights above the max allowed uids.
-    //
-    // 	* 'InvalidUid':
-    // 		- Attempting to set weights with invalid uids.
-    //
-    // 	* 'NotSettingEnoughWeights':
-    // 		- Attempting to set weights with fewer weights than min.
-    //
-    // 	* 'MaxWeightExceeded':
-    // 		- Attempting to set weights with max value exceeding limit.
-    //
-=======
     /// ---- The implementation for the extrinsic set_weights.
     ///
     /// # Args:
@@ -219,7 +158,6 @@
     /// * 'MaxWeightExceeded':
     ///    - Attempting to set weights with max value exceeding limit.
     ///
->>>>>>> ed84d0d6
     pub fn do_set_weights(
         origin: T::RuntimeOrigin,
         netuid: u16,
@@ -537,56 +475,4 @@
     pub fn set_weight_commit_interval(interval: u64) {
         WeightCommitRevealInterval::<T>::set(interval)
     }
-
-    pub fn can_commit(netuid: u16, who: &T::AccountId) -> bool {
-        if let Some((_hash, commit_block)) = WeightCommits::<T>::get(netuid, who) {
-            let interval: u64 = Self::get_weight_commit_interval();
-            if interval == 0 {
-                return true; //prevent division by 0
-            }
-
-            let current_block: u64 = Self::get_current_block_as_u64();
-            let interval_start: u64 = current_block - (current_block % interval);
-            let last_commit_interval_start: u64 = commit_block - (commit_block % interval);
-
-            // Allow commit if we're within the interval bounds
-            if current_block <= interval_start + interval
-                && interval_start > last_commit_interval_start
-            {
-                return true;
-            }
-
-            false
-        } else {
-            true
-        }
-    }
-
-    pub fn is_reveal_block_range(commit_block: u64) -> bool {
-        let interval: u64 = Self::get_weight_commit_interval();
-        if interval == 0 {
-            return true; //prevent division by 0
-        }
-
-        let commit_interval_start: u64 = commit_block - (commit_block % interval); // Find the start of the interval in which the commit occurred
-        let reveal_interval_start: u64 = commit_interval_start + interval; // Start of the next interval after the commit interval
-        let current_block: u64 = Self::get_current_block_as_u64();
-
-        // Allow reveal if the current block is within the interval following the commit's interval
-        if current_block >= reveal_interval_start
-            && current_block < reveal_interval_start + interval
-        {
-            return true;
-        }
-
-        false
-    }
-
-    pub fn get_weight_commit_interval() -> u64 {
-        WeightCommitRevealInterval::<T>::get()
-    }
-
-    pub fn set_weight_commit_interval(interval: u64) {
-        WeightCommitRevealInterval::<T>::set(interval)
-    }
 }