use super::*;
use frame_support::weights::Weight;
use sp_core::Get;

impl<T: Config> Pallet<T> {
    /// Swaps the coldkey associated with a set of hotkeys from an old coldkey to a new coldkey.
    ///
    /// # Arguments
    ///
    /// * `origin` - The origin of the call, which must be signed by the old coldkey.
    /// * `new_coldkey` - The account ID of the new coldkey.
    ///
    /// # Returns
    ///
    /// Returns a `DispatchResultWithPostInfo` indicating success or failure, along with the weight consumed.
    ///
    /// # Errors
    ///
    /// This function will return an error if:
    /// - The caller is not a valid signed origin.
    /// - The old coldkey (caller) is in arbitration.
    /// - The new coldkey is already associated with other hotkeys or is a hotkey itself.
    /// - There's not enough balance to pay for the swap.
    ///
    /// # Events
    ///
    /// Emits a `ColdkeySwapped` event when successful.
    ///
    /// # Weight
    ///
    /// Weight is tracked and updated throughout the function execution.
    pub fn do_swap_coldkey(
        origin: T::RuntimeOrigin,
        new_coldkey: &T::AccountId,
    ) -> DispatchResultWithPostInfo {
        // 1. Ensure the origin is signed and get the old coldkey
        let old_coldkey = ensure_signed(origin)?;

        // 2. Initialize the weight for this operation
        let mut weight: Weight = T::DbWeight::get().reads(2);

        // 3. Ensure the new coldkey is not associated with any hotkeys
        ensure!(
            StakingHotkeys::<T>::get(new_coldkey).is_empty(),
            Error::<T>::ColdKeyAlreadyAssociated
        );

        // 4. Ensure the new coldkey is not a hotkey
        ensure!(
            !Self::hotkey_account_exists(new_coldkey),
            Error::<T>::ColdKeyAlreadyAssociated
        );

        // 5. Calculate the swap cost and ensure sufficient balance
        let swap_cost = Self::get_key_swap_cost();
        log::debug!("Coldkey swap cost: {:?}", swap_cost);
        ensure!(
            Self::can_remove_balance_from_coldkey_account(&old_coldkey, swap_cost),
            Error::<T>::NotEnoughBalanceToPaySwapColdKey
        );

        // 6. Remove and burn the swap cost from the old coldkey's account
        let actual_burn_amount =
            Self::remove_balance_from_coldkey_account(&old_coldkey, swap_cost)?;
        Self::burn_tokens(actual_burn_amount);

        // 7. Update the weight for the balance operations
        weight.saturating_accrue(T::DbWeight::get().reads_writes(1, 1));

        // 8. Perform the actual coldkey swap
        let _ = Self::perform_swap_coldkey(&old_coldkey, new_coldkey, &mut weight);

        // 9. Update the last transaction block for the new coldkey
        Self::set_last_tx_block(new_coldkey, Self::get_current_block_as_u64());
        weight.saturating_accrue(T::DbWeight::get().writes(1));

        // 10. Emit the ColdkeySwapped event
        Self::deposit_event(Event::ColdkeySwapped {
            old_coldkey: old_coldkey.clone(),
            new_coldkey: new_coldkey.clone(),
        });

        // 11. Return the result with the updated weight
        Ok(Some(weight).into())
    }

    /// Performs the actual coldkey swap operation, transferring all associated data and balances from the old coldkey to the new coldkey.
    ///
    /// # Arguments
    ///
    /// * `old_coldkey` - The account ID of the old coldkey.
    /// * `new_coldkey` - The account ID of the new coldkey.
    /// * `weight` - A mutable reference to the current transaction weight.
    ///
    /// # Returns
    ///
    /// Returns a `DispatchResult` indicating success or failure of the operation.
    ///
    /// # Steps
    ///
    /// 1. Swap TotalHotkeyColdkeyStakesThisInterval:
    ///    - For each hotkey owned by the old coldkey, transfer its stake and block data to the new coldkey.
    ///
    /// 2. Swap subnet ownership:
    ///    - For each subnet, if the old coldkey is the owner, transfer ownership to the new coldkey.
    ///
    /// 3. Swap Stakes:
    ///    - For each hotkey staking for the old coldkey, transfer its stake to the new coldkey.
    ///
<<<<<<< HEAD

    pub fn swap_stake_for_coldkey(
        old_coldkey: &T::AccountId,
        new_coldkey: &T::AccountId,
        weight: &mut Weight,
    ) {
        log::info!("Transferring stake for old coldkey {:?}", old_coldkey);

        // Retrieve the list of hotkeys owned by the old coldkey
        let old_owned_hotkeys: Vec<T::AccountId> = OwnedHotkeys::<T>::get(old_coldkey);
        log::info!("Old owned hotkeys: {:?}", old_owned_hotkeys);
        // Initialize the total transferred stake to zero
        let mut total_transferred_stake: u64 = 0u64;

        // Iterate over each hotkey owned by the old coldkey
        for hotkey in old_owned_hotkeys.iter() {
            log::info!("Transferring stake for hotkey {:?}", hotkey);
            for netuid_i in Self::get_all_subnet_netuids() {

                // Retrieve and remove the stake associated with the hotkey and old coldkey
                let stake: u64 = Alpha::<T>::get( (hotkey, old_coldkey, netuid_i) );
                Alpha::<T>::remove( (hotkey, old_coldkey, netuid_i) );
                log::info!("Transferring stake for hotkey {:?}: on subnet {:?} stake: {}", hotkey, netuid_i, stake);

                if stake > 0 {
                    // Insert the stake for the hotkey and new coldkey
                    let old_stake = Alpha::<T>::get( (hotkey, new_coldkey, netuid_i) );
                    Alpha::<T>::insert( (hotkey, new_coldkey, netuid_i), stake.saturating_add(old_stake) );
                    total_transferred_stake = total_transferred_stake.saturating_add(stake);

                    // Update the owner of the hotkey to the new coldkey
                    Owner::<T>::insert(hotkey, new_coldkey);

                    // Update the transaction weight
                    weight.saturating_accrue(T::DbWeight::get().reads_writes(2, 2));
                }
            }
        }
        log::info!(
            "Starting transfer of delegated stakes for old coldkey: {:?}",
            old_coldkey
        );

        // Transfer the staking hotkeys..
        for staking_hotkey in StakingHotkeys::<T>::get(old_coldkey) {
            log::info!("Processing staking hotkey: {:?}", staking_hotkey);
            for netuid_i in Self::get_all_subnet_netuids() {
                let hotkey = &staking_hotkey;
                // Retrieve and remove the stake associated with the hotkey and old coldkey
                let stake: u64 = Alpha::<T>::get( (hotkey, old_coldkey, netuid_i) );
                Alpha::<T>::remove( (hotkey, old_coldkey, netuid_i) );
                log::info!(
                    "Transferring delegated stake for hotkey {:?}: {}",
                    hotkey,
                    stake
                );
                if stake > 0 {
                    // Insert the stake for the hotkey and new coldkey
                    let old_stake = Alpha::<T>::get( (hotkey, new_coldkey, netuid_i) );
                    Alpha::<T>::insert( (hotkey, new_coldkey, netuid_i), stake.saturating_add(old_stake) );
                    total_transferred_stake = total_transferred_stake.saturating_add(stake);
                    log::info!(
                        "Updated stake for hotkey {:?} under new coldkey {:?} on subnet {:?}: {}",
                        hotkey,
                        new_coldkey,
                        netuid_i,
                        stake.saturating_add(old_stake)
                    );

                    // Update the transaction weight
                    weight.saturating_accrue(T::DbWeight::get().reads_writes(2, 1));
                }
            }
        }

        log::info!(
            "Completed transfer of delegated stakes for old coldkey: {:?}",
            old_coldkey
        );

        // Log the total transferred stake
        log::info!("Total transferred stake: {}", total_transferred_stake);

        // Update the total stake for both old and new coldkeys if any stake was transferred
        if total_transferred_stake > 0 {
            for netuid in Self::get_all_subnet_netuids() {
                let old_coldkey_stake: u64 = TotalColdkeyAlpha::<T>::get(old_coldkey, netuid);
                let new_coldkey_stake: u64 = TotalColdkeyAlpha::<T>::get(new_coldkey, netuid);

                TotalColdkeyAlpha::<T>::remove(old_coldkey, netuid);
                TotalColdkeyAlpha::<T>::insert(new_coldkey, netuid, old_coldkey_stake.saturating_add(new_coldkey_stake));
            }
            let old_coldkey_stake: u64 = TotalColdkeyStake::<T>::take(old_coldkey); // Remove it here.
            let new_coldkey_stake: u64 = TotalColdkeyStake::<T>::get(new_coldkey);

            TotalColdkeyStake::<T>::insert(old_coldkey, 0);
            TotalColdkeyStake::<T>::insert(
                new_coldkey,
                new_coldkey_stake.saturating_add(old_coldkey_stake),
            );

            log::info!("Updated old coldkey stake from {} to 0", old_coldkey_stake);
            log::info!(
                "Updated new coldkey stake from {} to {}",
                new_coldkey_stake,
                new_coldkey_stake.saturating_add(old_coldkey_stake)
            );

            // Update the transaction weight
            weight.saturating_accrue(T::DbWeight::get().reads_writes(2, 2));
        }

        // Update the list of owned hotkeys for both old and new coldkeys

        let mut new_owned_hotkeys = OwnedHotkeys::<T>::get(new_coldkey);
        for hotkey in old_owned_hotkeys {
            if !new_owned_hotkeys.contains(&hotkey) {
                new_owned_hotkeys.push(hotkey);
            }
        }

        OwnedHotkeys::<T>::insert(new_coldkey, new_owned_hotkeys);
        OwnedHotkeys::<T>::remove(old_coldkey);
        weight.saturating_accrue(T::DbWeight::get().reads_writes(1, 2));

        // Update the staking hotkeys for both old and new coldkeys
        let staking_hotkeys: Vec<T::AccountId> = StakingHotkeys::<T>::get(old_coldkey);

        let mut existing_staking_hotkeys = StakingHotkeys::<T>::get(new_coldkey);
        for hotkey in staking_hotkeys {
            if !existing_staking_hotkeys.contains(&hotkey) {
                existing_staking_hotkeys.push(hotkey);
            }
        }

        StakingHotkeys::<T>::remove(old_coldkey);
        StakingHotkeys::<T>::insert(new_coldkey, existing_staking_hotkeys);
        weight.saturating_accrue(T::DbWeight::get().reads_writes(1, 1));
        
        // Log the total stake of old and new coldkeys after the swap
        log::info!(
            "After swap - Old coldkey total stake: {}",
            TotalColdkeyStake::<T>::get(old_coldkey)
        );
        log::info!(
            "After swap - New coldkey total stake: {}",
            TotalColdkeyStake::<T>::get(new_coldkey)
        );
    }

    /// Swaps the total hotkey-coldkey stakes for the current interval from the old coldkey to the new coldkey.
=======
    /// 4. Swap total coldkey stake:
    ///    - Transfer the total stake from the old coldkey to the new coldkey.
>>>>>>> af50dd63
    ///
    /// 5. Swap StakingHotkeys:
    ///    - Transfer the list of staking hotkeys from the old coldkey to the new coldkey.
    ///
    /// 6. Swap hotkey owners:
    ///    - For each hotkey owned by the old coldkey, transfer ownership to the new coldkey.
    ///    - Update the list of owned hotkeys for both old and new coldkeys.
    ///
    /// 7. Transfer remaining balance:
    ///    - Transfer any remaining balance from the old coldkey to the new coldkey.
    ///
    /// Throughout the process, the function updates the transaction weight to reflect the operations performed.
    ///
    /// # Notes
    ///
    /// This function is a critical part of the coldkey swap process and should be called only after all necessary checks and validations have been performed.
    pub fn perform_swap_coldkey(
        old_coldkey: &T::AccountId,
        new_coldkey: &T::AccountId,
        weight: &mut Weight,
    ) -> DispatchResult {
        // 1. Swap TotalHotkeyColdkeyStakesThisInterval
        // TotalHotkeyColdkeyStakesThisInterval: MAP ( hotkey, coldkey ) --> ( stake, block ) | Stake of the hotkey for the coldkey.
        for hotkey in OwnedHotkeys::<T>::get(old_coldkey).iter() {
            let (stake, block) =
                TotalHotkeyColdkeyStakesThisInterval::<T>::get(&hotkey, old_coldkey);
            TotalHotkeyColdkeyStakesThisInterval::<T>::remove(&hotkey, old_coldkey);
            TotalHotkeyColdkeyStakesThisInterval::<T>::insert(&hotkey, new_coldkey, (stake, block));
            weight.saturating_accrue(T::DbWeight::get().reads_writes(1, 2));
        }

        // 2. Swap subnet owner.
        // SubnetOwner: MAP ( netuid ) --> (coldkey) | Owner of the subnet.
        for netuid in Self::get_all_subnet_netuids() {
            let subnet_owner = SubnetOwner::<T>::get(netuid);
            if subnet_owner == *old_coldkey {
                SubnetOwner::<T>::insert(netuid, new_coldkey.clone());
            }
            weight.saturating_accrue(T::DbWeight::get().reads_writes(1, 1));
        }

        // 3. Swap Stake.
        // Stake: MAP ( hotkey, coldkey ) --> u64 | Stake of the hotkey for the coldkey.
        for hotkey in StakingHotkeys::<T>::get(old_coldkey) {
            // Get the stake on the old (hot,coldkey) account.
            let old_stake: u64 = Stake::<T>::get(&hotkey, old_coldkey);
            // Get the stake on the new (hot,coldkey) account.
            let new_stake: u64 = Stake::<T>::get(&hotkey, new_coldkey);
            // Add the stake to new account.
            Stake::<T>::insert(&hotkey, new_coldkey, new_stake.saturating_add(old_stake));
            // Remove the value from the old account.
            Stake::<T>::remove(&hotkey, old_coldkey);
            // Add the weight for the read and write.
            weight.saturating_accrue(T::DbWeight::get().reads_writes(2, 2));
        }

        // 4. Swap total coldkey stake.
        // TotalColdkeyStake: MAP ( coldkey ) --> u64 | Total stake of the coldkey.
        let old_coldkey_stake: u64 = TotalColdkeyStake::<T>::get(old_coldkey);
        // Get the stake of the new coldkey.
        let new_coldkey_stake: u64 = TotalColdkeyStake::<T>::get(new_coldkey);
        // Remove the value from the old account.
        TotalColdkeyStake::<T>::insert(old_coldkey, 0);
        // Add the stake to new account.
        TotalColdkeyStake::<T>::insert(
            new_coldkey,
            new_coldkey_stake.saturating_add(old_coldkey_stake),
        );
        weight.saturating_accrue(T::DbWeight::get().reads_writes(2, 2));

        // 5. Swap StakingHotkeys.
        // StakingHotkeys: MAP ( coldkey ) --> Vec<hotkeys> | Hotkeys staking for the coldkey.
        let old_staking_hotkeys: Vec<T::AccountId> = StakingHotkeys::<T>::get(old_coldkey);
        let mut new_staking_hotkeys: Vec<T::AccountId> = StakingHotkeys::<T>::get(new_coldkey);
        for hotkey in old_staking_hotkeys {
            // If the hotkey is not already in the new coldkey, add it.
            if !new_staking_hotkeys.contains(&hotkey) {
                new_staking_hotkeys.push(hotkey);
            }
        }
        StakingHotkeys::<T>::remove(old_coldkey);
        StakingHotkeys::<T>::insert(new_coldkey, new_staking_hotkeys);
        weight.saturating_accrue(T::DbWeight::get().reads_writes(2, 2));

        // 6. Swap hotkey owners.
        // Owner: MAP ( hotkey ) --> coldkey | Owner of the hotkey.
        // OwnedHotkeys: MAP ( coldkey ) --> Vec<hotkeys> | Hotkeys owned by the coldkey.
        let old_owned_hotkeys: Vec<T::AccountId> = OwnedHotkeys::<T>::get(old_coldkey);
        let mut new_owned_hotkeys: Vec<T::AccountId> = OwnedHotkeys::<T>::get(new_coldkey);
        for owned_hotkey in old_owned_hotkeys.iter() {
            // Remove the hotkey from the old coldkey.
            Owner::<T>::remove(owned_hotkey);
            // Add the hotkey to the new coldkey.
            Owner::<T>::insert(owned_hotkey, new_coldkey.clone());
            // Addd the owned hotkey to the new set of owned hotkeys.
            if !new_owned_hotkeys.contains(owned_hotkey) {
                new_owned_hotkeys.push(owned_hotkey.clone());
            }
        }
        OwnedHotkeys::<T>::remove(old_coldkey);
        OwnedHotkeys::<T>::insert(new_coldkey, new_owned_hotkeys);
        weight.saturating_accrue(T::DbWeight::get().reads_writes(2, 2));

        // 7. Transfer remaining balance.
        // Balance: MAP ( coldkey ) --> u64 | Balance of the coldkey.
        // Transfer any remaining balance from old_coldkey to new_coldkey
        let remaining_balance = Self::get_coldkey_balance(old_coldkey);
        if remaining_balance > 0 {
            Self::kill_coldkey_account(old_coldkey, remaining_balance)?;
            Self::add_balance_to_coldkey_account(new_coldkey, remaining_balance);
        }
        weight.saturating_accrue(T::DbWeight::get().reads_writes(2, 2));

        // Return ok.
        Ok(())
    }
}<|MERGE_RESOLUTION|>--- conflicted
+++ resolved
@@ -107,162 +107,8 @@
     /// 3. Swap Stakes:
     ///    - For each hotkey staking for the old coldkey, transfer its stake to the new coldkey.
     ///
-<<<<<<< HEAD
-
-    pub fn swap_stake_for_coldkey(
-        old_coldkey: &T::AccountId,
-        new_coldkey: &T::AccountId,
-        weight: &mut Weight,
-    ) {
-        log::info!("Transferring stake for old coldkey {:?}", old_coldkey);
-
-        // Retrieve the list of hotkeys owned by the old coldkey
-        let old_owned_hotkeys: Vec<T::AccountId> = OwnedHotkeys::<T>::get(old_coldkey);
-        log::info!("Old owned hotkeys: {:?}", old_owned_hotkeys);
-        // Initialize the total transferred stake to zero
-        let mut total_transferred_stake: u64 = 0u64;
-
-        // Iterate over each hotkey owned by the old coldkey
-        for hotkey in old_owned_hotkeys.iter() {
-            log::info!("Transferring stake for hotkey {:?}", hotkey);
-            for netuid_i in Self::get_all_subnet_netuids() {
-
-                // Retrieve and remove the stake associated with the hotkey and old coldkey
-                let stake: u64 = Alpha::<T>::get( (hotkey, old_coldkey, netuid_i) );
-                Alpha::<T>::remove( (hotkey, old_coldkey, netuid_i) );
-                log::info!("Transferring stake for hotkey {:?}: on subnet {:?} stake: {}", hotkey, netuid_i, stake);
-
-                if stake > 0 {
-                    // Insert the stake for the hotkey and new coldkey
-                    let old_stake = Alpha::<T>::get( (hotkey, new_coldkey, netuid_i) );
-                    Alpha::<T>::insert( (hotkey, new_coldkey, netuid_i), stake.saturating_add(old_stake) );
-                    total_transferred_stake = total_transferred_stake.saturating_add(stake);
-
-                    // Update the owner of the hotkey to the new coldkey
-                    Owner::<T>::insert(hotkey, new_coldkey);
-
-                    // Update the transaction weight
-                    weight.saturating_accrue(T::DbWeight::get().reads_writes(2, 2));
-                }
-            }
-        }
-        log::info!(
-            "Starting transfer of delegated stakes for old coldkey: {:?}",
-            old_coldkey
-        );
-
-        // Transfer the staking hotkeys..
-        for staking_hotkey in StakingHotkeys::<T>::get(old_coldkey) {
-            log::info!("Processing staking hotkey: {:?}", staking_hotkey);
-            for netuid_i in Self::get_all_subnet_netuids() {
-                let hotkey = &staking_hotkey;
-                // Retrieve and remove the stake associated with the hotkey and old coldkey
-                let stake: u64 = Alpha::<T>::get( (hotkey, old_coldkey, netuid_i) );
-                Alpha::<T>::remove( (hotkey, old_coldkey, netuid_i) );
-                log::info!(
-                    "Transferring delegated stake for hotkey {:?}: {}",
-                    hotkey,
-                    stake
-                );
-                if stake > 0 {
-                    // Insert the stake for the hotkey and new coldkey
-                    let old_stake = Alpha::<T>::get( (hotkey, new_coldkey, netuid_i) );
-                    Alpha::<T>::insert( (hotkey, new_coldkey, netuid_i), stake.saturating_add(old_stake) );
-                    total_transferred_stake = total_transferred_stake.saturating_add(stake);
-                    log::info!(
-                        "Updated stake for hotkey {:?} under new coldkey {:?} on subnet {:?}: {}",
-                        hotkey,
-                        new_coldkey,
-                        netuid_i,
-                        stake.saturating_add(old_stake)
-                    );
-
-                    // Update the transaction weight
-                    weight.saturating_accrue(T::DbWeight::get().reads_writes(2, 1));
-                }
-            }
-        }
-
-        log::info!(
-            "Completed transfer of delegated stakes for old coldkey: {:?}",
-            old_coldkey
-        );
-
-        // Log the total transferred stake
-        log::info!("Total transferred stake: {}", total_transferred_stake);
-
-        // Update the total stake for both old and new coldkeys if any stake was transferred
-        if total_transferred_stake > 0 {
-            for netuid in Self::get_all_subnet_netuids() {
-                let old_coldkey_stake: u64 = TotalColdkeyAlpha::<T>::get(old_coldkey, netuid);
-                let new_coldkey_stake: u64 = TotalColdkeyAlpha::<T>::get(new_coldkey, netuid);
-
-                TotalColdkeyAlpha::<T>::remove(old_coldkey, netuid);
-                TotalColdkeyAlpha::<T>::insert(new_coldkey, netuid, old_coldkey_stake.saturating_add(new_coldkey_stake));
-            }
-            let old_coldkey_stake: u64 = TotalColdkeyStake::<T>::take(old_coldkey); // Remove it here.
-            let new_coldkey_stake: u64 = TotalColdkeyStake::<T>::get(new_coldkey);
-
-            TotalColdkeyStake::<T>::insert(old_coldkey, 0);
-            TotalColdkeyStake::<T>::insert(
-                new_coldkey,
-                new_coldkey_stake.saturating_add(old_coldkey_stake),
-            );
-
-            log::info!("Updated old coldkey stake from {} to 0", old_coldkey_stake);
-            log::info!(
-                "Updated new coldkey stake from {} to {}",
-                new_coldkey_stake,
-                new_coldkey_stake.saturating_add(old_coldkey_stake)
-            );
-
-            // Update the transaction weight
-            weight.saturating_accrue(T::DbWeight::get().reads_writes(2, 2));
-        }
-
-        // Update the list of owned hotkeys for both old and new coldkeys
-
-        let mut new_owned_hotkeys = OwnedHotkeys::<T>::get(new_coldkey);
-        for hotkey in old_owned_hotkeys {
-            if !new_owned_hotkeys.contains(&hotkey) {
-                new_owned_hotkeys.push(hotkey);
-            }
-        }
-
-        OwnedHotkeys::<T>::insert(new_coldkey, new_owned_hotkeys);
-        OwnedHotkeys::<T>::remove(old_coldkey);
-        weight.saturating_accrue(T::DbWeight::get().reads_writes(1, 2));
-
-        // Update the staking hotkeys for both old and new coldkeys
-        let staking_hotkeys: Vec<T::AccountId> = StakingHotkeys::<T>::get(old_coldkey);
-
-        let mut existing_staking_hotkeys = StakingHotkeys::<T>::get(new_coldkey);
-        for hotkey in staking_hotkeys {
-            if !existing_staking_hotkeys.contains(&hotkey) {
-                existing_staking_hotkeys.push(hotkey);
-            }
-        }
-
-        StakingHotkeys::<T>::remove(old_coldkey);
-        StakingHotkeys::<T>::insert(new_coldkey, existing_staking_hotkeys);
-        weight.saturating_accrue(T::DbWeight::get().reads_writes(1, 1));
-        
-        // Log the total stake of old and new coldkeys after the swap
-        log::info!(
-            "After swap - Old coldkey total stake: {}",
-            TotalColdkeyStake::<T>::get(old_coldkey)
-        );
-        log::info!(
-            "After swap - New coldkey total stake: {}",
-            TotalColdkeyStake::<T>::get(new_coldkey)
-        );
-    }
-
-    /// Swaps the total hotkey-coldkey stakes for the current interval from the old coldkey to the new coldkey.
-=======
     /// 4. Swap total coldkey stake:
     ///    - Transfer the total stake from the old coldkey to the new coldkey.
->>>>>>> af50dd63
     ///
     /// 5. Swap StakingHotkeys:
     ///    - Transfer the list of staking hotkeys from the old coldkey to the new coldkey.
@@ -315,6 +161,17 @@
             Stake::<T>::insert(&hotkey, new_coldkey, new_stake.saturating_add(old_stake));
             // Remove the value from the old account.
             Stake::<T>::remove(&hotkey, old_coldkey);
+            // 3.1 Swap Alpha
+            for netuid in Self::get_all_subnet_netuids() {
+                // Get the stake on the old (hot,coldkey) account.
+                let old_alpha: u64 = Alpha::<T>::get((&hotkey, old_coldkey, netuid));
+                // Get the stake on the new (hot,coldkey) account.
+                let new_alpha: u64 = Alpha::<T>::get((&hotkey, new_coldkey, netuid));
+                // Add the stake to new account.
+                Alpha::<T>::insert((&hotkey, new_coldkey, netuid), new_alpha.saturating_add(old_alpha));
+                // Remove the value from the old account.
+                Alpha::<T>::remove((&hotkey, old_coldkey, netuid));
+            }
             // Add the weight for the read and write.
             weight.saturating_accrue(T::DbWeight::get().reads_writes(2, 2));
         }
@@ -331,6 +188,13 @@
             new_coldkey,
             new_coldkey_stake.saturating_add(old_coldkey_stake),
         );
+        // 4.1 Swap TotalColdkeyAlpha
+        for netuid in Self::get_all_subnet_netuids() {
+            let old_alpha_stake: u64 = TotalColdkeyAlpha::<T>::get(old_coldkey, netuid);
+            let new_alpha_stake: u64 = TotalColdkeyAlpha::<T>::get(new_coldkey, netuid);
+            TotalColdkeyAlpha::<T>::insert(new_coldkey, netuid, new_alpha_stake.saturating_add(old_alpha_stake));
+            TotalColdkeyAlpha::<T>::remove(old_coldkey, netuid);
+        }
         weight.saturating_accrue(T::DbWeight::get().reads_writes(2, 2));
 
         // 5. Swap StakingHotkeys.
