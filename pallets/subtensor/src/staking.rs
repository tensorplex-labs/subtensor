--- conflicted
+++ resolved
@@ -1,5 +1,6 @@
 use super::*;
 use frame_support::{
+    dispatch::RawOrigin,
     storage::IterableStorageDoubleMap,
     traits::{
         tokens::{
@@ -9,11 +10,9 @@
         Imbalance,
     },
 };
-<<<<<<< HEAD
+
 use num_traits::Zero;
 use sp_core::Get;
-=======
->>>>>>> 0efeaf3b
 
 impl<T: Config> Pallet<T> {
     /// ---- The implementation for the extrinsic become_delegate: signals that this hotkey allows delegated stake.
@@ -876,7 +875,6 @@
             Self::add_balance_to_coldkey_account(&delegate_coldkey_i, stake_i);
         }
     }
-<<<<<<< HEAD
 
     pub fn do_set_delegate_takes(
         origin: T::RuntimeOrigin,
@@ -1016,6 +1014,4 @@
 
         Ok(())
     }
-=======
->>>>>>> 0efeaf3b
 }