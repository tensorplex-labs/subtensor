//! Subtensor pallet benchmarking.
#![allow(clippy::arithmetic_side_effects, clippy::unwrap_used)]
#![cfg(feature = "runtime-benchmarks")]

use crate::Pallet as Subtensor;
use crate::*;
use frame_benchmarking::{account, benchmarks, whitelisted_caller};
use frame_support::assert_ok;
use frame_system::RawOrigin;
pub use pallet::*;
use sp_core::H256;
use sp_runtime::traits::{BlakeTwo256, Hash};
use sp_std::vec;

benchmarks! {
  // Add individual benchmarks here
  benchmark_register {
    let netuid: u16 = 1; //11 is the benchmark network.
    let tempo: u16 = 1;
    let modality: u16 = 0;
    let hotkey: T::AccountId = account("Alice", 0, 1);
    let coldkey: T::AccountId = account("Test", 0, 2);

    Subtensor::<T>::init_new_network(netuid, tempo);
    Subtensor::<T>::set_network_registration_allowed(netuid, true);
    Subtensor::<T>::set_network_pow_registration_allowed(netuid, true);

    let block_number: u64 = Subtensor::<T>::get_current_block_as_u64();
    let (nonce, work): (u64, Vec<u8>) = Subtensor::<T>::create_work_for_block_number(
        netuid,
        block_number,
        3,
        &hotkey,
    );


  }: register( RawOrigin::Signed( hotkey.clone() ), netuid, block_number, nonce, work, hotkey.clone(), coldkey.clone() )

  benchmark_set_weights {

    // This is a whitelisted caller who can make transaction without weights.
    let netuid: u16 = 1;
    let version_key: u64 = 1;
    let tempo: u16 = 1;
    let modality: u16 = 0;

    Subtensor::<T>::init_new_network(netuid, tempo);
    Subtensor::<T>::set_max_allowed_uids( netuid, 4096 );

    Subtensor::<T>::set_network_registration_allowed( netuid, true );
    Subtensor::<T>::set_max_registrations_per_block( netuid, 4096 );
    Subtensor::<T>::set_target_registrations_per_interval( netuid, 4096 );

    let mut seed : u32 = 1;
    let mut dests: Vec<u16> = vec![];
    let mut weights: Vec<u16> = vec![];
    let signer : T::AccountId = account("Alice", 0, seed);

    for id in 0..4096_u16 {
      let hotkey: T::AccountId = account("Alice", 0, seed);
      let coldkey: T::AccountId = account("Test", 0, seed);
      seed += 1;

        Subtensor::<T>::set_burn(netuid, 1);
        let amount_to_be_staked = 1000000u32.into();
      Subtensor::<T>::add_balance_to_coldkey_account(&coldkey.clone(), amount_to_be_staked);

      Subtensor::<T>::do_burned_registration(RawOrigin::Signed(coldkey.clone()).into(), netuid, hotkey.clone())?;

      let uid = Subtensor::<T>::get_uid_for_net_and_hotkey(netuid, &hotkey.clone()).unwrap();
      Subtensor::<T>::set_validator_permit_for_uid(netuid, uid, true);
      dests.push(id);
      weights.push(id);
    }

  }: set_weights(RawOrigin::Signed( signer.clone() ), netuid, dests, weights, version_key)


  benchmark_become_delegate {
    // This is a whitelisted caller who can make transaction without weights.
    let caller: T::AccountId = whitelisted_caller::<AccountIdOf<T>>();
    let caller_origin = <T as frame_system::Config>::RuntimeOrigin::from(RawOrigin::Signed(caller.clone()));
    let netuid: u16 = 1;
    let version_key: u64 = 1;
    let tempo: u16 = 1;
    let modality: u16 = 0;
    let seed : u32 = 1;

    Subtensor::<T>::init_new_network(netuid, tempo);
      Subtensor::<T>::set_burn(netuid, 1);
    Subtensor::<T>::set_max_allowed_uids( netuid, 4096 );

    Subtensor::<T>::set_network_registration_allowed( netuid, true);
    assert_eq!(Subtensor::<T>::get_max_allowed_uids(netuid), 4096);

    let coldkey: T::AccountId = account("Test", 0, seed);
    let hotkey: T::AccountId = account("Alice", 0, seed);

    let amount_to_be_staked = 1000000000u32.into();
    Subtensor::<T>::add_balance_to_coldkey_account(&coldkey.clone(), amount_to_be_staked);

    assert_ok!(Subtensor::<T>::do_burned_registration(RawOrigin::Signed(coldkey.clone()).into(), netuid, hotkey.clone()));
  }: become_delegate(RawOrigin::Signed( coldkey.clone() ), hotkey.clone())

  benchmark_add_stake {
    let caller: T::AccountId = whitelisted_caller::<AccountIdOf<T>>();
    let caller_origin = <T as frame_system::Config>::RuntimeOrigin::from(RawOrigin::Signed(caller.clone()));
    let netuid: u16 = 1;
    let version_key: u64 = 1;
    let tempo: u16 = 1;
    let modality: u16 = 0;
    let seed : u32 = 1;

    Subtensor::<T>::set_target_stakes_per_interval(100);

    Subtensor::<T>::init_new_network(netuid, tempo);

    Subtensor::<T>::set_burn(netuid, 1);
    Subtensor::<T>::set_network_registration_allowed( netuid, true );

    Subtensor::<T>::set_max_allowed_uids( netuid, 4096 );
    assert_eq!(Subtensor::<T>::get_max_allowed_uids(netuid), 4096);

    let coldkey: T::AccountId = account("Test", 0, seed);
    let hotkey: T::AccountId = account("Alice", 0, seed);

    let amount: u64 = 1;
    let amount_to_be_staked = 1000000000u64;
    Subtensor::<T>::add_balance_to_coldkey_account(&coldkey.clone(), amount_to_be_staked);

    assert_ok!(Subtensor::<T>::do_burned_registration(RawOrigin::Signed(coldkey.clone()).into(), netuid, hotkey.clone()));
  }: add_stake(RawOrigin::Signed( coldkey.clone() ), hotkey, amount)

  benchmark_remove_stake{
    let caller: T::AccountId = whitelisted_caller::<AccountIdOf<T>>();
    let caller_origin = <T as frame_system::Config>::RuntimeOrigin::from(RawOrigin::Signed(caller.clone()));
    let netuid: u16 = 1;
    let version_key: u64 = 1;
    let tempo: u16 = 1;
    let modality: u16 = 0;
    let seed : u32 = 1;

    Subtensor::<T>::set_target_stakes_per_interval(100);

    // Set our total stake to 1000 TAO
    Subtensor::<T>::increase_total_stake(1_000_000_000_000);

    Subtensor::<T>::init_new_network(netuid, tempo);
    Subtensor::<T>::set_network_registration_allowed( netuid, true );

    Subtensor::<T>::set_max_allowed_uids( netuid, 4096 );
    assert_eq!(Subtensor::<T>::get_max_allowed_uids(netuid), 4096);

    let coldkey: T::AccountId = account("Test", 0, seed);
    let hotkey: T::AccountId = account("Alice", 0, seed);
      Subtensor::<T>::set_burn(netuid, 1);

    let wallet_bal = 1000000u32.into();
    Subtensor::<T>::add_balance_to_coldkey_account(&coldkey.clone(), wallet_bal);

    assert_ok!(Subtensor::<T>::do_burned_registration(RawOrigin::Signed(coldkey.clone()).into(), netuid, hotkey.clone()));
    assert_ok!(Subtensor::<T>::do_become_delegate(RawOrigin::Signed(coldkey.clone()).into(), hotkey.clone(), Subtensor::<T>::get_default_take()));

      // Stake 10% of our current total staked TAO
      let u64_staked_amt = 100_000_000_000;
    Subtensor::<T>::add_balance_to_coldkey_account(&coldkey.clone(), u64_staked_amt);

    assert_ok!( Subtensor::<T>::add_stake(RawOrigin::Signed( coldkey.clone() ).into() , hotkey.clone(), u64_staked_amt));

    let amount_unstaked: u64 = u64_staked_amt - 1;
  }: remove_stake(RawOrigin::Signed( coldkey.clone() ), hotkey.clone(), amount_unstaked)

  benchmark_serve_axon{
    let caller: T::AccountId = whitelisted_caller::<AccountIdOf<T>>();
    let caller_origin = <T as frame_system::Config>::RuntimeOrigin::from(RawOrigin::Signed(caller.clone()));
    let netuid: u16 = 1;
    let tempo: u16 = 1;
    let modality: u16 = 0;

    let version: u32 =  2;
    let ip: u128 = 1676056785;
    let port: u16 = 128;
    let ip_type: u8 = 4;
    let protocol: u8 = 0;
    let placeholder1: u8 = 0;
    let placeholder2: u8 = 0;

    Subtensor::<T>::init_new_network(netuid, tempo);
    Subtensor::<T>::set_max_allowed_uids( netuid, 4096 );
    assert_eq!(Subtensor::<T>::get_max_allowed_uids(netuid), 4096);

    Subtensor::<T>::set_burn(netuid, 1);
    let amount_to_be_staked = 1000000u32.into();
    Subtensor::<T>::add_balance_to_coldkey_account(&caller.clone(), amount_to_be_staked);

    assert_ok!(Subtensor::<T>::do_burned_registration(caller_origin.clone(), netuid, caller.clone()));

    Subtensor::<T>::set_serving_rate_limit(netuid, 0);

  }: serve_axon(RawOrigin::Signed( caller.clone() ), netuid, version, ip, port, ip_type, protocol, placeholder1, placeholder2)

  benchmark_serve_prometheus {
    let caller: T::AccountId = whitelisted_caller::<AccountIdOf<T>>();
    let caller_origin = <T as frame_system::Config>::RuntimeOrigin::from(RawOrigin::Signed(caller.clone()));
    let netuid: u16 = 1;
    let tempo: u16 = 1;
    let modality: u16 = 0;

    let version: u32 = 2;
    let ip: u128 = 1676056785;
    let port: u16 = 128;
    let ip_type: u8 = 4;

    Subtensor::<T>::init_new_network(netuid, tempo);
    Subtensor::<T>::set_max_allowed_uids( netuid, 4096 );
    assert_eq!(Subtensor::<T>::get_max_allowed_uids(netuid), 4096);

    Subtensor::<T>::set_burn(netuid, 1);
    let amount_to_be_staked = 1000000u32.into();
    Subtensor::<T>::add_balance_to_coldkey_account(&caller.clone(), amount_to_be_staked);

    assert_ok!(Subtensor::<T>::do_burned_registration(caller_origin.clone(), netuid, caller.clone()));
    Subtensor::<T>::set_serving_rate_limit(netuid, 0);

  }: serve_prometheus(RawOrigin::Signed( caller.clone() ), netuid, version, ip, port, ip_type)

  /*
  benchmark_sudo_register {
    let caller: T::AccountId = whitelisted_caller::<AccountIdOf<T>>();
    let caller_origin = <T as frame_system::Config>::RuntimeOrigin::from(RawOrigin::Signed(caller.clone()));
    let netuid: u16 = 1;
    let tempo: u16 = 0;
    let modality: u16 = 0;
    let stake: u64 = 10;
    let balance: u64 = 1000000000;

    Subtensor::<T>::init_new_network(netuid, tempo);
    Subtensor::<T>::set_max_allowed_uids( netuid, 4096 );
    assert_eq!(Subtensor::<T>::get_max_allowed_uids(netuid), 4096);

    let seed : u32 = 1;
    let block_number: u64 = Subtensor::<T>::get_current_block_as_u64();
    let hotkey: T::AccountId = account("Alice", 0, seed);
    let coldkey: T::AccountId = account("Test", 0, seed);

    let amount_to_be_staked = balance.into();
    Subtensor::<T>::add_balance_to_coldkey_account(&coldkey.clone(), amount_to_be_staked);

  }: sudo_register(RawOrigin::<AccountIdOf<T>>::Root, netuid, hotkey, coldkey, stake, balance)
  */
  benchmark_burned_register {
    let netuid: u16 = 1;
    let seed : u32 = 1;
    let hotkey: T::AccountId = account("Alice", 0, seed);
    let coldkey: T::AccountId = account("Test", 0, seed);
    let modality: u16 = 0;
    let tempo: u16 = 1;

    Subtensor::<T>::init_new_network(netuid, tempo);
    Subtensor::<T>::set_burn(netuid, 1);

    let amount_to_be_staked =  1000000u32.into();
    Subtensor::<T>::add_balance_to_coldkey_account(&coldkey.clone(), amount_to_be_staked);

  }: burned_register(RawOrigin::Signed( coldkey.clone() ), netuid, hotkey)


  benchmark_root_register {
    let netuid: u16 = 1;
    let version_key: u64 = 1;
    let tempo: u16 = 1;
    let seed : u32 = 1;

    Subtensor::<T>::init_new_network(netuid, tempo);

    Subtensor::<T>::set_burn(netuid, 1);
    Subtensor::<T>::set_network_registration_allowed( netuid, true);

    Subtensor::<T>::set_max_allowed_uids( netuid, 4096 );
    assert_eq!(Subtensor::<T>::get_max_allowed_uids(netuid), 4096);

    let coldkey: T::AccountId = account("Test", 0, seed);
    let hotkey: T::AccountId = account("Alice", 0, seed);

    let amount: u64 = 1;
    let amount_to_be_staked =  100_000_000_000_000u64;
    Subtensor::<T>::add_balance_to_coldkey_account(&coldkey.clone(), amount_to_be_staked);

    assert_ok!(Subtensor::<T>::do_burned_registration(RawOrigin::Signed(coldkey.clone()).into(), netuid, hotkey.clone()));
  }: root_register(RawOrigin::Signed(coldkey), hotkey)

  benchmark_register_network {
    let seed : u32 = 1;

    let coldkey: T::AccountId = account("Test", 0, seed);

    Subtensor::<T>::set_network_rate_limit(1);

    let amount: u64 = 1;
    let amount_to_be_staked = 100_000_000_000_000u64;
    Subtensor::<T>::add_balance_to_coldkey_account(&coldkey.clone(), amount_to_be_staked);
  }: register_network(RawOrigin::Signed(coldkey))

  benchmark_dissolve_network {
    let seed : u32 = 1;

    let coldkey: T::AccountId = account("Test", 0, seed);

    Subtensor::<T>::set_network_rate_limit(0);

    let amount: u64 = 1;
    let amount_to_be_staked = 100_000_000_000_000u64;
    Subtensor::<T>::add_balance_to_coldkey_account(&coldkey.clone(), amount_to_be_staked);
    assert_ok!(Subtensor::<T>::register_network(RawOrigin::Signed(coldkey.clone()).into()));
  }: dissolve_network(RawOrigin::Signed(coldkey), 1)

  swap_hotkey {
    let seed: u32 = 1;
    let coldkey: T::AccountId = account("Alice", 0, seed);
    let old_hotkey: T::AccountId = account("Bob", 0, seed);
    let new_hotkey: T::AccountId = account("Charlie", 0, seed);

    let netuid = 1u16;
    Subtensor::<T>::init_new_network(netuid, 100);
    Subtensor::<T>::set_min_burn(netuid, 1);
    Subtensor::<T>::set_max_burn(netuid, 1);
    Subtensor::<T>::set_target_registrations_per_interval(netuid, 256);
    Subtensor::<T>::set_max_registrations_per_block(netuid, 256);

    Subtensor::<T>::add_balance_to_coldkey_account(&coldkey.clone(), 10_000_000_000u64);
    assert_ok!(Subtensor::<T>::burned_register(RawOrigin::Signed(coldkey.clone()).into(), netuid, old_hotkey.clone()));
    assert_ok!(Subtensor::<T>::become_delegate(RawOrigin::Signed(coldkey.clone()).into(), old_hotkey.clone()));

    let max_uids = Subtensor::<T>::get_max_allowed_uids(netuid) as u32;
    for i in 0..max_uids - 1 {
        let coldkey: T::AccountId = account("Axon", 0, i);
        let hotkey: T::AccountId = account("Hotkey", 0, i);

        Subtensor::<T>::add_balance_to_coldkey_account(&coldkey.clone(), 10_000_000_000u64);
        assert_ok!(Subtensor::<T>::burned_register(RawOrigin::Signed(coldkey.clone()).into(), netuid, hotkey));
        assert_ok!(Subtensor::<T>::add_stake(RawOrigin::Signed(coldkey).into(), old_hotkey.clone(), 1_000_000_000));
    }
  }: _(RawOrigin::Signed(coldkey), old_hotkey, new_hotkey)

  commit_weights {
    let tempo: u16 = 1;
    let netuid: u16 = 1;
    let version_key: u64 = 0;
    let uids: Vec<u16> = vec![0];
    let weight_values: Vec<u16> = vec![10];
    let hotkey: T::AccountId = account("hot", 0, 1);
    let coldkey: T::AccountId = account("cold", 0, 2);
    let start_nonce = 300000;

    let commit_hash: H256 = BlakeTwo256::hash_of(&(
        hotkey.clone(),
        netuid,
        uids.clone(),
        weight_values.clone(),
        version_key,
    ));

    Subtensor::<T>::init_new_network(netuid, tempo);

    let block_number: u64 = Subtensor::<T>::get_current_block_as_u64();
    let (nonce, work): (u64, Vec<u8>) = Subtensor::<T>::create_work_for_block_number(
        netuid,
        block_number,
        start_nonce,
        &hotkey,
    );
    let result = Subtensor::<T>::register(
      <T as frame_system::Config>::RuntimeOrigin::from(RawOrigin::Signed(hotkey.clone())),
        netuid,
        block_number,
        nonce,
        work,
        hotkey.clone(),
        coldkey,
    );
    Subtensor::<T>::set_validator_permit_for_uid(netuid, 0, true);

}: commit_weights(RawOrigin::Signed(hotkey.clone()), netuid, commit_hash)

reveal_weights {
    let tempo: u16 = 0;
    let netuid: u16 = 1;
    let version_key: u64 = 0;
    let uids: Vec<u16> = vec![0];
    let weight_values: Vec<u16> = vec![10];
    let salt: Vec<u16> = vec![8];
    let hotkey: T::AccountId = account("hot", 0, 1);
    let coldkey: T::AccountId = account("cold", 1, 2);

    Subtensor::<T>::init_new_network(netuid, tempo);
    Subtensor::<T>::set_network_registration_allowed(netuid, true);
    Subtensor::<T>::set_network_pow_registration_allowed(netuid, true);

    let block_number: u64 = Subtensor::<T>::get_current_block_as_u64();
    let (nonce, work): (u64, Vec<u8>) = Subtensor::<T>::create_work_for_block_number(
        netuid,
        block_number,
        3,
        &hotkey,
    );

    let _ = Subtensor::<T>::register(
      <T as frame_system::Config>::RuntimeOrigin::from(RawOrigin::Signed(hotkey.clone())),
        netuid,
        block_number,
        nonce,
        work.clone(),
        hotkey.clone(),
        coldkey.clone(),
    );

    Subtensor::<T>::set_validator_permit_for_uid(netuid, 0, true);
    Subtensor::<T>::set_commit_reveal_weights_interval(netuid, 0);

    let commit_hash: H256 = BlakeTwo256::hash_of(&(
      hotkey.clone(),
      netuid,
      uids.clone(),
      weight_values.clone(),
      salt.clone(),
      version_key,
  ));
    let _ = Subtensor::<T>::commit_weights(<T as frame_system::Config>::RuntimeOrigin::from(RawOrigin::Signed(hotkey.clone())), netuid, commit_hash);

  }: reveal_weights(RawOrigin::Signed(hotkey.clone()), netuid, uids, weight_values, salt, version_key)
<<<<<<< HEAD
  // TODO: fix me (sd)
  benchmark_set_child_singular {
    let netuid: u16 = 1;
    let tempo: u16 = 1;
    let modality: u16 = 0;
    let seed: u32 = 1;

    // Initialize network
    Subtensor::<T>::init_new_network(netuid, tempo);
    Subtensor::<T>::set_network_registration_allowed(netuid, true);

    // Create accounts
    let coldkey: T::AccountId = account("Test", 0, seed);
    let hotkey: T::AccountId = account("Alice", 0, seed);
    let child: T::AccountId = account("Bob", 0, seed + 1);

    // Add balance to coldkey account
    let amount_to_be_staked = 1000000u32.into();
    Subtensor::<T>::add_balance_to_coldkey_account(&coldkey.clone(), amount_to_be_staked);

    // Register hotkey
    assert_ok!(Subtensor::<T>::do_burned_registration(RawOrigin::Signed(coldkey.clone()).into(), netuid, hotkey.clone()));

    // Set proportion
    let proportion: u64 = 500;

}: set_child_singular(RawOrigin::Signed(coldkey.clone()), hotkey.clone(), child.clone(), netuid, proportion)

    // Benchmark for revoke_child_singular
      // TODO: fix me (sd)
    benchmark_revoke_child_singular {
      let netuid: u16 = 1;
      let tempo: u16 = 1;
      let modality: u16 = 0;
      let seed: u32 = 1;

      // Initialize network
      Subtensor::<T>::init_new_network(netuid, tempo);
      Subtensor::<T>::set_network_registration_allowed(netuid, true);

      // Create accounts
      let coldkey: T::AccountId = account("Test", 0, seed);
      let hotkey: T::AccountId = account("Alice", 0, seed);
      let child: T::AccountId = account("Bob", 0, seed + 1);

      // Add balance to coldkey account
      let amount_to_be_staked = 1000000u32.into();
      Subtensor::<T>::add_balance_to_coldkey_account(&coldkey.clone(), amount_to_be_staked);

      // Add balance to coldkey account
      let amount_to_be_staked = 1000000u32.into();
      Subtensor::<T>::add_balance_to_coldkey_account(&coldkey.clone(), amount_to_be_staked);

      // Register hotkey
      assert_ok!(Subtensor::<T>::do_burned_registration(RawOrigin::Signed(coldkey.clone()).into(), netuid, hotkey.clone()));

      // Set child
      let proportion: u64 = 500;
      assert_ok!(Subtensor::<T>::do_set_child_singular(RawOrigin::Signed(coldkey.clone()).into(), hotkey.clone(), child.clone(), netuid, proportion));

  }: revoke_child_singular(RawOrigin::Signed(coldkey.clone()), hotkey.clone(), child.clone(), netuid)
=======

  schedule_coldkey_swap {
    let seed: u32 = 1;
    let old_coldkey: T::AccountId = account("OldColdkey", 0, seed);
    let new_coldkey: T::AccountId = account("NewColdkey", 0, seed + 1);
    let hotkey: T::AccountId = account("Hotkey", 0, seed);

    let netuid = 1u16;
    let tempo = 1u16;
    let block_number: u64 = Subtensor::<T>::get_current_block_as_u64();
    let nonce = 0;

    // Initialize the network
    Subtensor::<T>::init_new_network(netuid, tempo);
    Subtensor::<T>::set_network_registration_allowed(netuid, true);

    // Add balance to the old coldkey account
    let amount_to_be_staked: u64 = 1000000u32.into();
    Subtensor::<T>::add_balance_to_coldkey_account(&old_coldkey.clone(), amount_to_be_staked+1000000000);
       // Burned register the hotkey with the old coldkey
       assert_ok!(Subtensor::<T>::burned_register(
        RawOrigin::Signed(old_coldkey.clone()).into(),
        netuid,
        hotkey.clone()
    ));

  }: schedule_coldkey_swap(RawOrigin::Signed(old_coldkey.clone()), new_coldkey.clone(), vec![], block_number, nonce)
>>>>>>> 0efeaf3b
}<|MERGE_RESOLUTION|>--- conflicted
+++ resolved
@@ -428,7 +428,6 @@
     let _ = Subtensor::<T>::commit_weights(<T as frame_system::Config>::RuntimeOrigin::from(RawOrigin::Signed(hotkey.clone())), netuid, commit_hash);
 
   }: reveal_weights(RawOrigin::Signed(hotkey.clone()), netuid, uids, weight_values, salt, version_key)
-<<<<<<< HEAD
   // TODO: fix me (sd)
   benchmark_set_child_singular {
     let netuid: u16 = 1;
@@ -490,7 +489,6 @@
       assert_ok!(Subtensor::<T>::do_set_child_singular(RawOrigin::Signed(coldkey.clone()).into(), hotkey.clone(), child.clone(), netuid, proportion));
 
   }: revoke_child_singular(RawOrigin::Signed(coldkey.clone()), hotkey.clone(), child.clone(), netuid)
-=======
 
   schedule_coldkey_swap {
     let seed: u32 = 1;
@@ -518,5 +516,4 @@
     ));
 
   }: schedule_coldkey_swap(RawOrigin::Signed(old_coldkey.clone()), new_coldkey.clone(), vec![], block_number, nonce)
->>>>>>> 0efeaf3b
 }