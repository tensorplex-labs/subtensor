--- conflicted
+++ resolved
@@ -8,7 +8,6 @@
 mod mock;
 use mock::*;
 
-<<<<<<< HEAD
 #[allow(dead_code)]
 pub fn add_network(netuid: u16, tempo: u16, _modality: u16) {
     SubtensorModule::init_new_network(netuid, tempo);
@@ -16,8 +15,6 @@
     SubtensorModule::set_network_pow_registration_allowed(netuid, true);
 }
 
-=======
->>>>>>> ed84d0d6
 #[test]
 fn test_sudo_set_default_take() {
     new_test_ext().execute_with(|| {
@@ -927,27 +924,6 @@
     });
 }
 
-<<<<<<< HEAD
-#[test]
-fn test_sudo_set_tx_rate_limit() {
-    new_test_ext().execute_with(|| {
-        let to_be_set: u64 = 10;
-        let init_value: u64 = SubtensorModule::get_tx_rate_limit();
-        assert_eq!(
-            AdminUtils::sudo_set_tx_rate_limit(
-                <<Test as Config>::RuntimeOrigin>::signed(U256::from(1)),
-                to_be_set
-            ),
-            Err(DispatchError::BadOrigin.into())
-        );
-        assert_eq!(SubtensorModule::get_tx_rate_limit(), init_value);
-        assert_ok!(AdminUtils::sudo_set_tx_rate_limit(
-            <<Test as Config>::RuntimeOrigin>::root(),
-            to_be_set
-        ));
-        assert_eq!(SubtensorModule::get_tx_rate_limit(), to_be_set);
-    });
-=======
 mod sudo_set_nominator_min_required_stake {
     use super::*;
 
@@ -1004,21 +980,24 @@
 
             // Create accounts.
             let netuid = 1;
+            let root: u16 = 0;
+            let tempo: u16 = 13;
             let hot1 = U256::from(1);
             let hot2 = U256::from(2);
             let cold1 = U256::from(3);
             let cold2 = U256::from(4);
 
             SubtensorModule::set_target_stakes_per_interval(10);
-            // Register network.
-            add_network(netuid, 0);
+            
+            // Register networks.
+            add_network(root, tempo, 0);            
+            add_network(netuid, 0, 0);
 
             // Register hot1.
             register_ok_neuron(netuid, hot1, cold1, 0);
             assert_ok!(SubtensorModule::do_become_delegate(
                 <<Test as Config>::RuntimeOrigin>::signed(cold1),
                 hot1,
-                0
             ));
             assert_eq!(SubtensorModule::get_owning_coldkey_for_hotkey(&hot1), cold1);
 
@@ -1027,7 +1006,6 @@
             assert_ok!(SubtensorModule::do_become_delegate(
                 <<Test as Config>::RuntimeOrigin>::signed(cold2),
                 hot2,
-                0
             ));
             assert_eq!(SubtensorModule::get_owning_coldkey_for_hotkey(&hot2), cold2);
 
@@ -1039,7 +1017,7 @@
                 1
             ));
             assert_eq!(
-                SubtensorModule::get_stake_for_coldkey_and_hotkey(&cold1, &hot1),
+                SubtensorModule::get_total_stake_for_hotkey_and_coldkey(&hot1, &cold1),
                 1
             );
             assert_eq!(Balances::free_balance(cold1), 4);
@@ -1052,7 +1030,7 @@
                 1
             ));
             assert_eq!(
-                SubtensorModule::get_stake_for_coldkey_and_hotkey(&cold2, &hot1),
+                SubtensorModule::get_total_stake_for_hotkey_and_coldkey(&hot1, &cold2),
                 1
             );
             assert_eq!(Balances::free_balance(cold2), 4);
@@ -1065,7 +1043,7 @@
                 1
             ));
             assert_eq!(
-                SubtensorModule::get_stake_for_coldkey_and_hotkey(&cold1, &hot2),
+                SubtensorModule::get_total_stake_for_hotkey_and_coldkey(&hot2, &cold1),
                 1
             );
             assert_eq!(Balances::free_balance(cold1), 8);
@@ -1078,7 +1056,7 @@
                 1
             ));
             assert_eq!(
-                SubtensorModule::get_stake_for_coldkey_and_hotkey(&cold2, &hot2),
+                SubtensorModule::get_total_stake_for_hotkey_and_coldkey(&hot2, &cold2),
                 1
             );
             assert_eq!(Balances::free_balance(cold2), 8);
@@ -1089,19 +1067,19 @@
                 0u64
             ));
             assert_eq!(
-                SubtensorModule::get_stake_for_coldkey_and_hotkey(&cold1, &hot1),
-                1
-            );
-            assert_eq!(
-                SubtensorModule::get_stake_for_coldkey_and_hotkey(&cold1, &hot2),
-                1
-            );
-            assert_eq!(
-                SubtensorModule::get_stake_for_coldkey_and_hotkey(&cold2, &hot1),
-                1
-            );
-            assert_eq!(
-                SubtensorModule::get_stake_for_coldkey_and_hotkey(&cold2, &hot2),
+                SubtensorModule::get_total_stake_for_hotkey_and_coldkey(&hot1, &cold1),
+                1
+            );
+            assert_eq!(
+                SubtensorModule::get_total_stake_for_hotkey_and_coldkey(&hot2, &cold1),
+                1
+            );
+            assert_eq!(
+                SubtensorModule::get_total_stake_for_hotkey_and_coldkey(&hot1, &cold2),
+                1
+            );
+            assert_eq!(
+                SubtensorModule::get_total_stake_for_hotkey_and_coldkey(&hot2, &cold2),
                 1
             );
 
@@ -1111,19 +1089,19 @@
                 10u64
             ));
             assert_eq!(
-                SubtensorModule::get_stake_for_coldkey_and_hotkey(&cold1, &hot1),
-                1
-            );
-            assert_eq!(
-                SubtensorModule::get_stake_for_coldkey_and_hotkey(&cold1, &hot2),
+                SubtensorModule::get_total_stake_for_hotkey_and_coldkey(&hot1, &cold1),
+                1
+            );
+            assert_eq!(
+                SubtensorModule::get_total_stake_for_hotkey_and_coldkey(&hot2, &cold1),
                 0
             );
             assert_eq!(
-                SubtensorModule::get_stake_for_coldkey_and_hotkey(&cold2, &hot1),
+                SubtensorModule::get_total_stake_for_hotkey_and_coldkey(&hot1, &cold2),
                 0
             );
             assert_eq!(
-                SubtensorModule::get_stake_for_coldkey_and_hotkey(&cold2, &hot2),
+                SubtensorModule::get_total_stake_for_hotkey_and_coldkey(&hot2, &cold2),
                 1
             );
 
@@ -1132,7 +1110,6 @@
             assert_eq!(Balances::free_balance(cold2), 9);
         });
     }
->>>>>>> ed84d0d6
 }
 
 #[test]
@@ -1145,11 +1122,7 @@
                 <<Test as Config>::RuntimeOrigin>::signed(U256::from(1)),
                 to_be_set
             ),
-<<<<<<< HEAD
-            Err(DispatchError::BadOrigin.into())
-=======
-            Err(DispatchError::BadOrigin)
->>>>>>> ed84d0d6
+            Err(DispatchError::BadOrigin)
         );
         assert_eq!(
             SubtensorModule::get_tx_delegate_take_rate_limit(),
@@ -1164,8 +1137,6 @@
             to_be_set
         );
     });
-<<<<<<< HEAD
-=======
 }
 
 #[test]
@@ -1187,5 +1158,25 @@
         ));
         assert_eq!(SubtensorModule::get_min_delegate_take(), to_be_set);
     });
->>>>>>> ed84d0d6
+}
+
+#[test]
+fn test_sudo_set_tx_rate_limit() {
+    new_test_ext().execute_with(|| {
+        let to_be_set: u64 = 10;
+        let init_value: u64 = SubtensorModule::get_tx_rate_limit();
+        assert_eq!(
+            AdminUtils::sudo_set_tx_rate_limit(
+                <<Test as Config>::RuntimeOrigin>::signed(U256::from(1)),
+                to_be_set
+            ),
+            Err(DispatchError::BadOrigin.into())
+        );
+        assert_eq!(SubtensorModule::get_tx_rate_limit(), init_value);
+        assert_ok!(AdminUtils::sudo_set_tx_rate_limit(
+            <<Test as Config>::RuntimeOrigin>::root(),
+            to_be_set
+        ));
+        assert_eq!(SubtensorModule::get_tx_rate_limit(), to_be_set);
+    });
 }