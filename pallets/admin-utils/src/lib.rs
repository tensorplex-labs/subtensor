--- conflicted
+++ resolved
@@ -118,7 +118,8 @@
             Ok(())
         }
 
-<<<<<<< HEAD
+        /// Set the rate limit at wich delegate take can be set (increased)
+        /// 
         #[pallet::call_index(45)]
         #[pallet::weight((0, DispatchClass::Operational, Pays::No))]
         pub fn sudo_set_tx_delegate_take_rate_limit(
@@ -134,11 +135,8 @@
             Ok(())
         }
 
-=======
-        /// The extrinsic sets the serving rate limit for a subnet.
-        /// It is only callable by the root account or subnet owner.
-        /// The extrinsic will call the Subtensor pallet to set the serving rate limit.
->>>>>>> ed84d0d6
+        /// Set the serving rate limit
+        /// 
         #[pallet::call_index(3)]
         #[pallet::weight(T::WeightInfo::sudo_set_serving_rate_limit())]
         pub fn sudo_set_serving_rate_limit(
@@ -292,6 +290,9 @@
             DispatchClass::Operational,
             Pays::No
         ))]
+
+        /// Set adjustment alpha
+        /// 
         pub fn sudo_set_adjustment_alpha(
             origin: OriginFor<T>,
             netuid: u16,
@@ -898,27 +899,6 @@
             Ok(())
         }
 
-<<<<<<< HEAD
-        #[pallet::call_index(43)]
-        #[pallet::weight((0, DispatchClass::Operational, Pays::No))]
-        pub fn sudo_set_global_stake_weight(
-            origin: OriginFor<T>,
-            global_stake_weight: u16,
-        ) -> DispatchResult {
-            ensure_root(origin)?;
-            T::Subtensor::set_global_stake_weight(global_stake_weight);
-            Ok(())
-        }
-
-        #[pallet::call_index(44)]
-        #[pallet::weight((0, DispatchClass::Operational, Pays::No))]
-        pub fn sudo_set_subnet_staking(
-            origin: OriginFor<T>,
-            subnet_staking: bool,
-        ) -> DispatchResult {
-            ensure_root(origin)?;
-            T::Subtensor::set_subnet_staking(subnet_staking);
-=======
         /// The extrinsic sets the minimum stake required for nominators.
         /// It is only callable by the root account.
         /// The extrinsic will call the Subtensor pallet to set the minimum stake required for nominators.
@@ -941,24 +921,6 @@
             Ok(())
         }
 
-        /// The extrinsic sets the rate limit for delegate take transactions.
-        /// It is only callable by the root account.
-        /// The extrinsic will call the Subtensor pallet to set the rate limit for delegate take transactions.
-        #[pallet::call_index(45)]
-        #[pallet::weight((0, DispatchClass::Operational, Pays::No))]
-        pub fn sudo_set_tx_delegate_take_rate_limit(
-            origin: OriginFor<T>,
-            tx_rate_limit: u64,
-        ) -> DispatchResult {
-            ensure_root(origin)?;
-            T::Subtensor::set_tx_delegate_take_rate_limit(tx_rate_limit);
-            log::info!(
-                "TxRateLimitDelegateTakeSet( tx_delegate_take_rate_limit: {:?} ) ",
-                tx_rate_limit
-            );
-            Ok(())
-        }
-
         /// The extrinsic sets the minimum delegate take.
         /// It is only callable by the root account.
         /// The extrinsic will call the Subtensor pallet to set the minimum delegate take.
@@ -968,7 +930,32 @@
             ensure_root(origin)?;
             T::Subtensor::set_min_delegate_take(take);
             log::info!("TxMinDelegateTakeSet( tx_min_delegate_take: {:?} ) ", take);
->>>>>>> ed84d0d6
+            Ok(())
+        }
+
+        /// Set global (vs. local) stake weight
+        /// 
+        #[pallet::call_index(47)]
+        #[pallet::weight((0, DispatchClass::Operational, Pays::No))]
+        pub fn sudo_set_global_stake_weight(
+            origin: OriginFor<T>,
+            global_stake_weight: u16,
+        ) -> DispatchResult {
+            ensure_root(origin)?;
+            T::Subtensor::set_global_stake_weight(global_stake_weight);
+            Ok(())
+        }
+
+        /// Enable / Disable subnet staking
+        /// 
+        #[pallet::call_index(44)]
+        #[pallet::weight((0, DispatchClass::Operational, Pays::No))]
+        pub fn sudo_set_subnet_staking(
+            origin: OriginFor<T>,
+            subnet_staking: bool,
+        ) -> DispatchResult {
+            ensure_root(origin)?;
+            T::Subtensor::set_subnet_staking(subnet_staking);
             Ok(())
         }
     }
@@ -1025,6 +1012,7 @@
         netuid: u16,
         increment: u64,
     );
+    fn u64_to_balance(input: u64) -> Option<Balance>;
     fn add_balance_to_coldkey_account(coldkey: &AccountId, amount: Balance);
     fn get_current_block_as_u64() -> u64;
     fn get_subnetwork_n(netuid: u16) -> u16;
@@ -1061,11 +1049,8 @@
     fn set_weights_set_rate_limit(netuid: u16, weights_set_rate_limit: u64);
     fn init_new_network(netuid: u16, tempo: u16);
     fn set_weights_min_stake(min_stake: u64);
-<<<<<<< HEAD
     fn set_global_stake_weight(global_stake_weight: u16);
     fn set_subnet_staking(subnet_staking: bool);
-=======
->>>>>>> ed84d0d6
     fn get_nominator_min_required_stake() -> u64;
     fn set_nominator_min_required_stake(min_stake: u64);
     fn clear_small_nominations();
