--- conflicted
+++ resolved
@@ -798,13 +798,8 @@
     pub const SubtensorInitialMaxRegistrationsPerBlock: u16 = 1;
     pub const SubtensorInitialPruningScore : u16 = u16::MAX;
     pub const SubtensorInitialBondsMovingAverage: u64 = 900_000;
-<<<<<<< HEAD
-    pub const SubtensorInitialDefaultTake: u16 = 11_796; // 18% honest number (65535 * 0.18 = 11_796)
-    pub const SubtensorInitialMinTake: u16 = 0;
-=======
     pub const SubtensorInitialDefaultTake: u16 = 11_796; // 18% honest number.
     pub const SubtensorInitialMinTake: u16 = 5_898; // 9%
->>>>>>> 86b7f6dd
     pub const SubtensorInitialWeightsVersionKey: u64 = 0;
     pub const SubtensorInitialMinDifficulty: u64 = 10_000_000;
     pub const SubtensorInitialMaxDifficulty: u64 = u64::MAX / 4;
@@ -1149,14 +1144,14 @@
         SubtensorModule::get_nominator_min_required_stake()
     }
 
-<<<<<<< HEAD
     fn set_global_stake_weight(global_stake_weight: u16) {
         SubtensorModule::set_global_stake_weight(global_stake_weight);
     }
 
     fn set_subnet_staking(subnet_staking: bool) {
         SubtensorModule::set_subnet_staking(subnet_staking);
-=======
+    }
+
     fn set_target_stakes_per_interval(target_stakes_per_interval: u64) {
         SubtensorModule::set_target_stakes_per_interval(target_stakes_per_interval)
     }
@@ -1167,7 +1162,6 @@
 
     fn set_commit_reveal_weights_enabled(netuid: u16, enabled: bool) {
         SubtensorModule::set_commit_reveal_weights_enabled(netuid, enabled);
->>>>>>> 86b7f6dd
     }
 }
 
