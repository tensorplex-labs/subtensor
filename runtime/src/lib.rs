#![cfg_attr(not(feature = "std"), no_std)]
// `construct_runtime!` does a lot of recursion and requires us to increase the limit to 256.
#![recursion_limit = "256"]

// Make the WASM binary available.
#[cfg(feature = "std")]
include!(concat!(env!("OUT_DIR"), "/wasm_binary.rs"));

use codec::Encode;

use pallet_grandpa::{
    fg_primitives, AuthorityId as GrandpaId, AuthorityList as GrandpaAuthorityList,
};

use frame_support::pallet_prelude::{DispatchResult, Get};
use frame_system::{EnsureNever, EnsureRoot, RawOrigin};

use smallvec::smallvec;
use sp_api::impl_runtime_apis;
use sp_consensus_aura::sr25519::AuthorityId as AuraId;
use sp_core::{crypto::KeyTypeId, OpaqueMetadata};
use sp_runtime::{
    create_runtime_str, generic, impl_opaque_keys,
    traits::{
        AccountIdLookup, BlakeTwo256, Block as BlockT, IdentifyAccount, NumberFor, One, Verify,
    },
    transaction_validity::{TransactionSource, TransactionValidity},
    ApplyExtrinsicResult, MultiSignature,
};

use sp_std::cmp::Ordering;
use sp_std::prelude::*;
#[cfg(feature = "std")]
use sp_version::NativeVersion;
use sp_version::RuntimeVersion;

// A few exports that help ease life for downstream crates.
pub use frame_support::{
    construct_runtime, parameter_types,
    traits::{
        ConstU128, ConstU32, ConstU64, ConstU8, KeyOwnerProofSystem, PrivilegeCmp, Randomness,
        StorageInfo,
    },
    weights::{
        constants::{
            BlockExecutionWeight, ExtrinsicBaseWeight, RocksDbWeight, WEIGHT_REF_TIME_PER_SECOND,
        },
        IdentityFee, Weight, WeightToFeeCoefficient, WeightToFeeCoefficients,
        WeightToFeePolynomial,
    },
    StorageValue,
};
pub use frame_system::Call as SystemCall;
pub use pallet_balances::Call as BalancesCall;
pub use pallet_timestamp::Call as TimestampCall;
use pallet_transaction_payment::{CurrencyAdapter, Multiplier};
#[cfg(any(feature = "std", test))]
pub use sp_runtime::BuildStorage;
pub use sp_runtime::{Perbill, Permill};

// Subtensor module
pub use pallet_subtensor;

// An index to a block.
pub type BlockNumber = u32;

// Alias to 512-bit hash when used in the context of a transaction signature on the chain.
pub type Signature = MultiSignature;

// Some way of identifying an account on the chain. We intentionally make it equivalent
// to the public key of our transaction signing scheme.
pub type AccountId = <<Signature as Verify>::Signer as IdentifyAccount>::AccountId;

// Balance of an account.
pub type Balance = u64;

// Index of a transaction in the chain.
pub type Index = u32;

// A hash of some data used by the chain.
pub type Hash = sp_core::H256;

// Member type for membership
type MemberCount = u32;

// Opaque types. These are used by the CLI to instantiate machinery that don't need to know
// the specifics of the runtime. They can then be made to be agnostic over specific formats
// of data like extrinsics, allowing for them to continue syncing the network through upgrades
// to even the core data structures.
pub mod opaque {
    use super::*;

    pub use sp_runtime::OpaqueExtrinsic as UncheckedExtrinsic;

    // Opaque block header type.
    pub type Header = generic::Header<BlockNumber, BlakeTwo256>;
    // Opaque block type.
    pub type Block = generic::Block<Header, UncheckedExtrinsic>;
    // Opaque block identifier type.
    pub type BlockId = generic::BlockId<Block>;

    impl_opaque_keys! {
        pub struct SessionKeys {
            pub aura: Aura,
            pub grandpa: Grandpa,
        }
    }
}

// To learn more about runtime versioning, see:
// https://docs.substrate.io/main-docs/build/upgrade#runtime-versioning
#[sp_version::runtime_version]
pub const VERSION: RuntimeVersion = RuntimeVersion {
    spec_name: create_runtime_str!("node-subtensor"),
    impl_name: create_runtime_str!("node-subtensor"),
    authoring_version: 1,
    // The version of the runtime specification. A full node will not attempt to use its native
    //   runtime in substitute for the on-chain Wasm runtime unless all of `spec_name`,
    //   `spec_version`, and `authoring_version` are the same between Wasm and native.
    // This value is set to 100 to notify Polkadot-JS App (https://polkadot.js.org/apps) to use
    //   the compatible custom types.
    spec_version: 133,
    impl_version: 1,
    apis: RUNTIME_API_VERSIONS,
    transaction_version: 1,
    state_version: 1,
};

/// This determines the average expected block time that we are targeting.
/// Blocks will be produced at a minimum duration defined by `SLOT_DURATION`.
/// `SLOT_DURATION` is picked up by `pallet_timestamp` which is in turn picked
/// up by `pallet_aura` to implement `fn slot_duration()`.
///
/// Change this to adjust the block time.
pub const MILLISECS_PER_BLOCK: u64 = 12000;

// NOTE: Currently it is not possible to change the slot duration after the chain has started.
//       Attempting to do so will brick block production.
pub const SLOT_DURATION: u64 = MILLISECS_PER_BLOCK;

// Time is measured by number of blocks.
pub const MINUTES: BlockNumber = 60_000 / (MILLISECS_PER_BLOCK as BlockNumber);
pub const HOURS: BlockNumber = MINUTES * 60;
pub const DAYS: BlockNumber = HOURS * 24;

// The version information used to identify this runtime when compiled natively.
#[cfg(feature = "std")]
pub fn native_version() -> NativeVersion {
    NativeVersion {
        runtime_version: VERSION,
        can_author_with: Default::default(),
    }
}

const NORMAL_DISPATCH_RATIO: Perbill = Perbill::from_percent(75);

parameter_types! {
    pub const BlockHashCount: BlockNumber = 2400;
    pub const Version: RuntimeVersion = VERSION;
    // We allow for 2 seconds of compute with a 6 second average block time.
    pub BlockWeights: frame_system::limits::BlockWeights =
        frame_system::limits::BlockWeights::with_sensible_defaults(
            Weight::from_parts(4u64 * WEIGHT_REF_TIME_PER_SECOND, u64::MAX),
            NORMAL_DISPATCH_RATIO,
        );
    pub BlockLength: frame_system::limits::BlockLength = frame_system::limits::BlockLength
        ::max_with_normal_ratio(10 * 1024 * 1024, NORMAL_DISPATCH_RATIO);
    pub const SS58Prefix: u8 = 42;
}

// Configure FRAME pallets to include in runtime.

impl frame_system::Config for Runtime {
    // The basic call filter to use in dispatchable.
    type BaseCallFilter = frame_support::traits::Everything;
    // Block & extrinsics weights: base values and limits.
    type BlockWeights = BlockWeights;
    // The maximum length of a block (in bytes).
    type BlockLength = BlockLength;
    // The identifier used to distinguish between accounts.
    type AccountId = AccountId;
    // The aggregated dispatch type that is available for extrinsics.
    type RuntimeCall = RuntimeCall;
    // The lookup mechanism to get account ID from whatever is passed in dispatchers.
    type Lookup = AccountIdLookup<AccountId, ()>;
    // The index type for storing how many extrinsics an account has signed.
    type Index = Index;
    // The index type for blocks.
    type BlockNumber = BlockNumber;
    // The type for hashing blocks and tries.
    type Hash = Hash;
    // The hashing algorithm used.
    type Hashing = BlakeTwo256;
    // The header type.
    type Header = generic::Header<BlockNumber, BlakeTwo256>;
    // The ubiquitous event type.
    type RuntimeEvent = RuntimeEvent;
    // The ubiquitous origin type.
    type RuntimeOrigin = RuntimeOrigin;
    // Maximum number of block number to block hash mappings to keep (oldest pruned first).
    type BlockHashCount = BlockHashCount;
    // The weight of database operations that the runtime can invoke.
    type DbWeight = RocksDbWeight;
    // Version of the runtime.
    type Version = Version;
    // Converts a module to the index of the module in `construct_runtime!`.
    //
    // This type is being generated by `construct_runtime!`.
    type PalletInfo = PalletInfo;
    // What to do if a new account is created.
    type OnNewAccount = ();
    // What to do if an account is fully reaped from the system.
    type OnKilledAccount = ();
    // The data to be stored in an account.
    type AccountData = pallet_balances::AccountData<Balance>;
    // Weight information for the extrinsics of this pallet.
    type SystemWeightInfo = ();
    // This is used as an identifier of the chain. 42 is the generic substrate prefix.
    type SS58Prefix = SS58Prefix;
    // The set code logic, just the default since we're not a parachain.
    type OnSetCode = ();
    type MaxConsumers = frame_support::traits::ConstU32<16>;
}

impl pallet_insecure_randomness_collective_flip::Config for Runtime {}

impl pallet_aura::Config for Runtime {
    type AuthorityId = AuraId;
    type DisabledValidators = ();
    type MaxAuthorities = ConstU32<32>;
}

impl pallet_grandpa::Config for Runtime {
    type RuntimeEvent = RuntimeEvent;

    type KeyOwnerProofSystem = ();

    type KeyOwnerProof =
        <Self::KeyOwnerProofSystem as KeyOwnerProofSystem<(KeyTypeId, GrandpaId)>>::Proof;

    type KeyOwnerIdentification = <Self::KeyOwnerProofSystem as KeyOwnerProofSystem<(
        KeyTypeId,
        GrandpaId,
    )>>::IdentificationTuple;

    type HandleEquivocation = ();

    type WeightInfo = ();
    type MaxAuthorities = ConstU32<32>;
    type MaxSetIdSessionEntries = ConstU64<0>;
}

impl pallet_timestamp::Config for Runtime {
    // A timestamp: milliseconds since the unix epoch.
    type Moment = u64;
    type OnTimestampSet = Aura;
    type MinimumPeriod = ConstU64<{ SLOT_DURATION / 2 }>;
    type WeightInfo = ();
}

impl pallet_utility::Config for Runtime {
    type RuntimeEvent = RuntimeEvent;
    type RuntimeCall = RuntimeCall;
    type PalletsOrigin = OriginCaller;
    type WeightInfo = pallet_utility::weights::SubstrateWeight<Runtime>;
}

// Existential deposit.
pub const EXISTENTIAL_DEPOSIT: u64 = 500;

impl pallet_balances::Config for Runtime {
    type MaxLocks = ConstU32<50>;
    type MaxReserves = ();
    type ReserveIdentifier = [u8; 8];
    // The type for recording an account's balance.
    type Balance = Balance;
    // The ubiquitous event type.
    type RuntimeEvent = RuntimeEvent;
    type DustRemoval = ();
    type ExistentialDeposit = ConstU64<EXISTENTIAL_DEPOSIT>;
    type AccountStore = System;
    type WeightInfo = pallet_balances::weights::SubstrateWeight<Runtime>;
}

pub struct LinearWeightToFee<C>(sp_std::marker::PhantomData<C>);

impl<C> WeightToFeePolynomial for LinearWeightToFee<C>
where
    C: Get<Balance>,
{
    type Balance = Balance;

    fn polynomial() -> WeightToFeeCoefficients<Self::Balance> {
        let coefficient = WeightToFeeCoefficient {
            coeff_integer: 0,
            coeff_frac: Perbill::from_parts(1),
            negative: false,
            degree: 1,
        };

        smallvec!(coefficient)
    }
}

parameter_types! {
    // Used with LinearWeightToFee conversion.
    pub const FeeWeightRatio: u64 = 1;
    pub const TransactionByteFee: u128 = 1;
    pub FeeMultiplier: Multiplier = Multiplier::one();
}

impl pallet_transaction_payment::Config for Runtime {
    type RuntimeEvent = RuntimeEvent;

    type OnChargeTransaction = CurrencyAdapter<Balances, ()>;
    //type TransactionByteFee = TransactionByteFee;

    // Convert dispatch weight to a chargeable fee.
    type WeightToFee = LinearWeightToFee<FeeWeightRatio>;

    type FeeMultiplierUpdate = ();

    type OperationalFeeMultiplier = ConstU8<1>;

    type LengthToFee = IdentityFee<Balance>;
    //type FeeMultiplierUpdate = ConstFeeMultiplier<FeeMultiplier>;
}

// Configure collective pallet for council
parameter_types! {
    pub const CouncilMotionDuration: BlockNumber = 12 * HOURS;
    pub const CouncilMaxProposals: u32 = 10;
    pub const CouncilMaxMembers: u32 = 3;
}

// Configure collective pallet for Senate
parameter_types! {
    pub const SenateMaxMembers: u32 = 128;
}

use pallet_collective::{CanPropose, CanVote, GetVotingMembers};
pub struct CanProposeToTriumvirate;
impl CanPropose<AccountId> for CanProposeToTriumvirate {
    fn can_propose(account: &AccountId) -> bool {
        Triumvirate::is_member(account)
    }
}

pub struct CanVoteToTriumvirate;
impl CanVote<AccountId> for CanVoteToTriumvirate {
    fn can_vote(_: &AccountId) -> bool {
        //Senate::is_member(account)
        false // Disable voting from pallet_collective::vote
    }
}

use pallet_subtensor::{CollectiveInterface, MemberManagement};
pub struct ManageSenateMembers;
impl MemberManagement<AccountId> for ManageSenateMembers {
    fn add_member(account: &AccountId) -> DispatchResult {
        let who = Address::Id(account.clone());
        SenateMembers::add_member(RawOrigin::Root.into(), who)
    }

    fn remove_member(account: &AccountId) -> DispatchResult {
        let who = Address::Id(account.clone());
        SenateMembers::remove_member(RawOrigin::Root.into(), who)
    }

    fn swap_member(rm: &AccountId, add: &AccountId) -> DispatchResult {
        let remove = Address::Id(rm.clone());
        let add = Address::Id(add.clone());

        Triumvirate::remove_votes(rm)?;
        SenateMembers::swap_member(RawOrigin::Root.into(), remove, add)
    }

    fn is_member(account: &AccountId) -> bool {
        SenateMembers::members().contains(account)
    }

    fn members() -> Vec<AccountId> {
        SenateMembers::members().into()
    }

    fn max_members() -> u32 {
        SenateMaxMembers::get()
    }
}

pub struct GetSenateMemberCount;
impl GetVotingMembers<MemberCount> for GetSenateMemberCount {
    fn get_count() -> MemberCount {
        SenateMembers::members().len() as u32
    }
}
impl Get<MemberCount> for GetSenateMemberCount {
    fn get() -> MemberCount {
        SenateMaxMembers::get()
    }
}

pub struct TriumvirateVotes;
impl CollectiveInterface<AccountId, Hash, u32> for TriumvirateVotes {
    fn remove_votes(hotkey: &AccountId) -> Result<bool, sp_runtime::DispatchError> {
        Triumvirate::remove_votes(hotkey)
    }

    fn add_vote(
        hotkey: &AccountId,
        proposal: Hash,
        index: u32,
        approve: bool,
    ) -> Result<bool, sp_runtime::DispatchError> {
        Triumvirate::do_vote(hotkey.clone(), proposal, index, approve)
    }
}

type EnsureMajoritySenate =
    pallet_collective::EnsureProportionMoreThan<AccountId, TriumvirateCollective, 1, 2>;

// We call pallet_collective TriumvirateCollective
type TriumvirateCollective = pallet_collective::Instance1;
impl pallet_collective::Config<TriumvirateCollective> for Runtime {
    type RuntimeOrigin = RuntimeOrigin;
    type Proposal = RuntimeCall;
    type RuntimeEvent = RuntimeEvent;
    type MotionDuration = CouncilMotionDuration;
    type MaxProposals = CouncilMaxProposals;
    type MaxMembers = GetSenateMemberCount;
    type DefaultVote = pallet_collective::PrimeDefaultVote;
    type WeightInfo = pallet_collective::weights::SubstrateWeight<Runtime>;
    type SetMembersOrigin = EnsureNever<AccountId>;
    type CanPropose = CanProposeToTriumvirate;
    type CanVote = CanVoteToTriumvirate;
    type GetVotingMembers = GetSenateMemberCount;
}

// We call council members Triumvirate
type TriumvirateMembership = pallet_membership::Instance1;
impl pallet_membership::Config<TriumvirateMembership> for Runtime {
    type RuntimeEvent = RuntimeEvent;
    type AddOrigin = EnsureRoot<AccountId>;
    type RemoveOrigin = EnsureRoot<AccountId>;
    type SwapOrigin = EnsureRoot<AccountId>;
    type ResetOrigin = EnsureRoot<AccountId>;
    type PrimeOrigin = EnsureRoot<AccountId>;
    type MembershipInitialized = Triumvirate;
    type MembershipChanged = Triumvirate;
    type MaxMembers = CouncilMaxMembers;
    type WeightInfo = pallet_membership::weights::SubstrateWeight<Runtime>;
}

// We call our top K delegates membership Senate
type SenateMembership = pallet_membership::Instance2;
impl pallet_membership::Config<SenateMembership> for Runtime {
    type RuntimeEvent = RuntimeEvent;
    type AddOrigin = EnsureRoot<AccountId>;
    type RemoveOrigin = EnsureRoot<AccountId>;
    type SwapOrigin = EnsureRoot<AccountId>;
    type ResetOrigin = EnsureRoot<AccountId>;
    type PrimeOrigin = EnsureRoot<AccountId>;
    type MembershipInitialized = ();
    type MembershipChanged = ();
    type MaxMembers = SenateMaxMembers;
    type WeightInfo = pallet_membership::weights::SubstrateWeight<Runtime>;
}

impl pallet_sudo::Config for Runtime {
    type RuntimeEvent = RuntimeEvent;
    type RuntimeCall = RuntimeCall;
}

parameter_types! {
    // One storage item; key size is 32; value is size 4+4+16+32 bytes = 56 bytes.
    pub const DepositBase: Balance = (1) as Balance * 2_000 * 10_000_000 + (88 as Balance) * 100 * 1_000_000;
    // Additional storage item size of 32 bytes.
    pub const DepositFactor: Balance = (0) as Balance * 2_000 * 10_000_000 + (32 as Balance) * 100 * 1_000_000;
    pub const MaxSignatories: u32 = 100;
}

impl pallet_multisig::Config for Runtime {
    type RuntimeEvent = RuntimeEvent;
    type RuntimeCall = RuntimeCall;
    type Currency = Balances;
    type DepositBase = DepositBase;
    type DepositFactor = DepositFactor;
    type MaxSignatories = MaxSignatories;
    type WeightInfo = pallet_multisig::weights::SubstrateWeight<Runtime>;
}

parameter_types! {
    pub MaximumSchedulerWeight: Weight = Perbill::from_percent(80) *
        BlockWeights::get().max_block;
    pub const MaxScheduledPerBlock: u32 = 50;
    pub const NoPreimagePostponement: Option<u32> = Some(10);
}

/// Used the compare the privilege of an origin inside the scheduler.
pub struct OriginPrivilegeCmp;

impl PrivilegeCmp<OriginCaller> for OriginPrivilegeCmp {
    fn cmp_privilege(left: &OriginCaller, right: &OriginCaller) -> Option<Ordering> {
        if left == right {
            return Some(Ordering::Equal);
        }

        match (left, right) {
            // Root is greater than anything.
            (OriginCaller::system(frame_system::RawOrigin::Root), _) => Some(Ordering::Greater),
            // Check which one has more yes votes.
            (
                OriginCaller::Triumvirate(pallet_collective::RawOrigin::Members(
                    l_yes_votes,
                    l_count,
                )),
                OriginCaller::Triumvirate(pallet_collective::RawOrigin::Members(
                    r_yes_votes,
                    r_count,
                )), // Equivalent to (l_yes_votes / l_count).cmp(&(r_yes_votes / r_count))
            ) => Some((l_yes_votes * r_count).cmp(&(r_yes_votes * l_count))),
            // For every other origin we don't care, as they are not used for `ScheduleOrigin`.
            _ => None,
        }
    }
}

impl pallet_scheduler::Config for Runtime {
    type RuntimeOrigin = RuntimeOrigin;
    type RuntimeEvent = RuntimeEvent;
    type PalletsOrigin = OriginCaller;
    type RuntimeCall = RuntimeCall;
    type MaximumWeight = MaximumSchedulerWeight;
    type ScheduleOrigin = EnsureRoot<AccountId>;
    type MaxScheduledPerBlock = MaxScheduledPerBlock;
    type WeightInfo = pallet_scheduler::weights::SubstrateWeight<Runtime>;
    type OriginPrivilegeCmp = OriginPrivilegeCmp;
    type Preimages = Preimage;
}

parameter_types! {
    pub const PreimageMaxSize: u32 = 4096 * 1024;
    pub const PreimageBaseDeposit: Balance = (2) as Balance * 2_000 * 10_000_000 + (64 as Balance) * 100 * 1_000_000;
    pub const PreimageByteDeposit: Balance = (0) as Balance * 2_000 * 10_000_000 + (1 as Balance) * 100 * 1_000_000;
}

impl pallet_preimage::Config for Runtime {
    type WeightInfo = pallet_preimage::weights::SubstrateWeight<Runtime>;
    type RuntimeEvent = RuntimeEvent;
    type Currency = Balances;
    type ManagerOrigin = EnsureRoot<AccountId>;
    type BaseDeposit = PreimageBaseDeposit;
    type ByteDeposit = PreimageByteDeposit;
}

// Configure the pallet subtensor.
parameter_types! {
    pub const SubtensorInitialRho: u16 = 10;
    pub const SubtensorInitialKappa: u16 = 32_767; // 0.5 = 65535/2
    pub const SubtensorInitialMaxAllowedUids: u16 = 4096;
    pub const SubtensorInitialIssuance: u64 = 0;
    pub const SubtensorInitialMinAllowedWeights: u16 = 1024;
    pub const SubtensorInitialEmissionValue: u16 = 0;
    pub const SubtensorInitialMaxWeightsLimit: u16 = 1000; // 1000/2^16 = 0.015
    pub const SubtensorInitialValidatorPruneLen: u64 = 1;
    pub const SubtensorInitialScalingLawPower: u16 = 50; // 0.5
    pub const SubtensorInitialMaxAllowedValidators: u16 = 128;
    pub const SubtensorInitialTempo: u16 = 99;
    pub const SubtensorInitialDifficulty: u64 = 10_000_000;
    pub const SubtensorInitialAdjustmentInterval: u16 = 100;
    pub const SubtensorInitialAdjustmentAlpha: u64 = 0; // no weight to previous value.
    pub const SubtensorInitialTargetRegistrationsPerInterval: u16 = 2;
    pub const SubtensorInitialImmunityPeriod: u16 = 4096;
    pub const SubtensorInitialActivityCutoff: u16 = 5000;
    pub const SubtensorInitialMaxRegistrationsPerBlock: u16 = 1;
    pub const SubtensorInitialPruningScore : u16 = u16::MAX;
    pub const SubtensorInitialBondsMovingAverage: u64 = 900_000;
    pub const SubtensorInitialDefaultTake: u16 = 11_796; // 18% honest number.
    pub const SubtensorInitialWeightsVersionKey: u64 = 0;
    pub const SubtensorInitialMinDifficulty: u64 = 10_000_000;
    pub const SubtensorInitialMaxDifficulty: u64 = u64::MAX / 4;
    pub const SubtensorInitialServingRateLimit: u64 = 50;
    pub const SubtensorInitialBurn: u64 = 1_000_000_000; // 1 tao
    pub const SubtensorInitialMinBurn: u64 = 1_000_000_000; // 1 tao
    pub const SubtensorInitialMaxBurn: u64 = 100_000_000_000; // 100 tao
    pub const SubtensorInitialTxRateLimit: u64 = 1000;
    pub const SubtensorInitialRAORecycledForRegistration: u64 = 0; // 0 rao
    pub const SubtensorInitialSenateRequiredStakePercentage: u64 = 1; // 1 percent of total stake
    pub const SubtensorInitialNetworkImmunity: u64 = 12 * 7200;
    pub const SubtensorInitialMinAllowedUids: u16 = 128;
    pub const SubtensorInitialMinLockCost: u64 = 100_000_000_000; // 100 TAO
    pub const SubtensorInitialSubnetOwnerCut: u16 = 11_796; // 18 percent
<<<<<<< HEAD
    pub const SubtensorInitialNetworkLockReductionInterval: u64 = 8 * (DAYS as u64);
    pub const SubtensorInitialSubnetLimit: u16 = 12;
=======
    pub const SubtensorInitialNetworkLockReductionInterval: u16 = 8 * 7200;
>>>>>>> b49d0d11
}

impl pallet_subtensor::Config for Runtime {
    type RuntimeEvent = RuntimeEvent;
    type SudoRuntimeCall = RuntimeCall;
    type Currency = Balances;
    type CouncilOrigin = EnsureMajoritySenate;
    type SenateMembers = ManageSenateMembers;
    type TriumvirateInterface = TriumvirateVotes;

    type InitialRho = SubtensorInitialRho;
    type InitialKappa = SubtensorInitialKappa;
    type InitialMaxAllowedUids = SubtensorInitialMaxAllowedUids;
    type InitialBondsMovingAverage = SubtensorInitialBondsMovingAverage;
    type InitialIssuance = SubtensorInitialIssuance;
    type InitialMinAllowedWeights = SubtensorInitialMinAllowedWeights;
    type InitialEmissionValue = SubtensorInitialEmissionValue;
    type InitialMaxWeightsLimit = SubtensorInitialMaxWeightsLimit;
    type InitialValidatorPruneLen = SubtensorInitialValidatorPruneLen;
    type InitialScalingLawPower = SubtensorInitialScalingLawPower;
    type InitialTempo = SubtensorInitialTempo;
    type InitialDifficulty = SubtensorInitialDifficulty;
    type InitialAdjustmentInterval = SubtensorInitialAdjustmentInterval;
    type InitialAdjustmentAlpha = SubtensorInitialAdjustmentAlpha;
    type InitialTargetRegistrationsPerInterval = SubtensorInitialTargetRegistrationsPerInterval;
    type InitialImmunityPeriod = SubtensorInitialImmunityPeriod;
    type InitialActivityCutoff = SubtensorInitialActivityCutoff;
    type InitialMaxRegistrationsPerBlock = SubtensorInitialMaxRegistrationsPerBlock;
    type InitialPruningScore = SubtensorInitialPruningScore;
    type InitialMaxAllowedValidators = SubtensorInitialMaxAllowedValidators;
    type InitialDefaultTake = SubtensorInitialDefaultTake;
    type InitialWeightsVersionKey = SubtensorInitialWeightsVersionKey;
    type InitialMaxDifficulty = SubtensorInitialMaxDifficulty;
    type InitialMinDifficulty = SubtensorInitialMinDifficulty;
    type InitialServingRateLimit = SubtensorInitialServingRateLimit;
    type InitialBurn = SubtensorInitialBurn;
    type InitialMaxBurn = SubtensorInitialMaxBurn;
    type InitialMinBurn = SubtensorInitialMinBurn;
    type InitialTxRateLimit = SubtensorInitialTxRateLimit;
    type InitialRAORecycledForRegistration = SubtensorInitialRAORecycledForRegistration;
    type InitialSenateRequiredStakePercentage = SubtensorInitialSenateRequiredStakePercentage;
    type InitialNetworkImmunityPeriod = SubtensorInitialNetworkImmunity;
    type InitialNetworkMinAllowedUids = SubtensorInitialMinAllowedUids;
    type InitialNetworkMinLockCost = SubtensorInitialMinLockCost;
    type InitialNetworkLockReductionInterval = SubtensorInitialNetworkLockReductionInterval;
    type InitialSubnetOwnerCut = SubtensorInitialSubnetOwnerCut;
    type InitialSubnetLimit = SubtensorInitialSubnetLimit;
}

// Create the runtime by composing the FRAME pallets that were previously configured.
construct_runtime!(
    pub struct Runtime
    where
        Block = Block,
        NodeBlock = opaque::Block,
        UncheckedExtrinsic = UncheckedExtrinsic,
    {
        System: frame_system,
        RandomnessCollectiveFlip: pallet_insecure_randomness_collective_flip,
        Timestamp: pallet_timestamp,
        Aura: pallet_aura,
        Grandpa: pallet_grandpa,
        Balances: pallet_balances,
        TransactionPayment: pallet_transaction_payment,
        SubtensorModule: pallet_subtensor,
        Triumvirate: pallet_collective::<Instance1>::{Pallet, Call, Storage, Origin<T>, Event<T>, Config<T>},
        TriumvirateMembers: pallet_membership::<Instance1>::{Pallet, Call, Storage, Event<T>, Config<T>},
        SenateMembers: pallet_membership::<Instance2>::{Pallet, Call, Storage, Event<T>, Config<T>},
        Utility: pallet_utility,
        Sudo: pallet_sudo,
        Multisig: pallet_multisig,
        Preimage: pallet_preimage,
        Scheduler: pallet_scheduler
    }
);

// The address format for describing accounts.
pub type Address = sp_runtime::MultiAddress<AccountId, ()>;
// Block header type as expected by this runtime.
pub type Header = generic::Header<BlockNumber, BlakeTwo256>;
// Block type as expected by this runtime.
pub type Block = generic::Block<Header, UncheckedExtrinsic>;
// The SignedExtension to the basic transaction logic.
pub type SignedExtra = (
    frame_system::CheckNonZeroSender<Runtime>,
    frame_system::CheckSpecVersion<Runtime>,
    frame_system::CheckTxVersion<Runtime>,
    frame_system::CheckGenesis<Runtime>,
    frame_system::CheckEra<Runtime>,
    frame_system::CheckNonce<Runtime>,
    frame_system::CheckWeight<Runtime>,
    pallet_transaction_payment::ChargeTransactionPayment<Runtime>,
    pallet_subtensor::SubtensorSignedExtension<Runtime>,
);

// Unchecked extrinsic type as expected by this runtime.
pub type UncheckedExtrinsic =
    generic::UncheckedExtrinsic<Address, RuntimeCall, Signature, SignedExtra>;
// The payload being signed in transactions.
pub type SignedPayload = generic::SignedPayload<RuntimeCall, SignedExtra>;
// Executive: handles dispatch to the various modules.
pub type Executive = frame_executive::Executive<
    Runtime,
    Block,
    frame_system::ChainContext<Runtime>,
    Runtime,
    AllPalletsWithSystem,
>;

#[cfg(feature = "runtime-benchmarks")]
#[macro_use]
extern crate frame_benchmarking;

#[cfg(feature = "runtime-benchmarks")]
mod benches {
    define_benchmarks!(
        [frame_benchmarking, BaselineBench::<Runtime>]
        [frame_system, SystemBench::<Runtime>]
        [pallet_balances, Balances]
        [pallet_subtensor, SubtensorModule]
        [pallet_timestamp, Timestamp]
    );
}

impl_runtime_apis! {
    impl sp_api::Core<Block> for Runtime {
        fn version() -> RuntimeVersion {
            VERSION
        }

        fn execute_block(block: Block) {
            Executive::execute_block(block);
        }

        fn initialize_block(header: &<Block as BlockT>::Header) {
            Executive::initialize_block(header)
        }
    }

    impl sp_api::Metadata<Block> for Runtime {
        fn metadata() -> OpaqueMetadata {
            OpaqueMetadata::new(Runtime::metadata().into())
        }
    }

    impl sp_block_builder::BlockBuilder<Block> for Runtime {
        fn apply_extrinsic(extrinsic: <Block as BlockT>::Extrinsic) -> ApplyExtrinsicResult {
            Executive::apply_extrinsic(extrinsic)
        }

        fn finalize_block() -> <Block as BlockT>::Header {
            Executive::finalize_block()
        }

        fn inherent_extrinsics(data: sp_inherents::InherentData) -> Vec<<Block as BlockT>::Extrinsic> {
            data.create_extrinsics()
        }

        fn check_inherents(
            block: Block,
            data: sp_inherents::InherentData,
        ) -> sp_inherents::CheckInherentsResult {
            data.check_extrinsics(&block)
        }
    }

    impl sp_transaction_pool::runtime_api::TaggedTransactionQueue<Block> for Runtime {
        fn validate_transaction(
            source: TransactionSource,
            tx: <Block as BlockT>::Extrinsic,
            block_hash: <Block as BlockT>::Hash,
        ) -> TransactionValidity {
            Executive::validate_transaction(source, tx, block_hash)
        }
    }

    impl sp_offchain::OffchainWorkerApi<Block> for Runtime {
        fn offchain_worker(header: &<Block as BlockT>::Header) {
            Executive::offchain_worker(header)
        }
    }

    impl sp_consensus_aura::AuraApi<Block, AuraId> for Runtime {
        fn slot_duration() -> sp_consensus_aura::SlotDuration {
            sp_consensus_aura::SlotDuration::from_millis(Aura::slot_duration())
        }

        fn authorities() -> Vec<AuraId> {
            Aura::authorities().into_inner()
        }
    }

    impl sp_session::SessionKeys<Block> for Runtime {
        fn generate_session_keys(seed: Option<Vec<u8>>) -> Vec<u8> {
            opaque::SessionKeys::generate(seed)
        }

        fn decode_session_keys(
            encoded: Vec<u8>,
        ) -> Option<Vec<(Vec<u8>, KeyTypeId)>> {
            opaque::SessionKeys::decode_into_raw_public_keys(&encoded)
        }
    }

    impl fg_primitives::GrandpaApi<Block> for Runtime {
        fn grandpa_authorities() -> GrandpaAuthorityList {
            Grandpa::grandpa_authorities()
        }

        fn current_set_id() -> fg_primitives::SetId {
            Grandpa::current_set_id()
        }

        fn submit_report_equivocation_unsigned_extrinsic(
            _equivocation_proof: fg_primitives::EquivocationProof<
                <Block as BlockT>::Hash,
                NumberFor<Block>,
            >,
            _key_owner_proof: fg_primitives::OpaqueKeyOwnershipProof,
        ) -> Option<()> {
            None
        }

        fn generate_key_ownership_proof(
            _set_id: fg_primitives::SetId,
            _authority_id: GrandpaId,
        ) -> Option<fg_primitives::OpaqueKeyOwnershipProof> {
            // NOTE: this is the only implementation possible since we've
            // defined our key owner proof type as a bottom type (i.e. a type
            // with no values).
            None
        }
    }

    impl frame_system_rpc_runtime_api::AccountNonceApi<Block, AccountId, Index> for Runtime {
        fn account_nonce(account: AccountId) -> Index {
            System::account_nonce(account)
        }
    }

    impl pallet_transaction_payment_rpc_runtime_api::TransactionPaymentApi<Block, Balance> for Runtime {
        fn query_info(
            uxt: <Block as BlockT>::Extrinsic,
            len: u32,
        ) -> pallet_transaction_payment_rpc_runtime_api::RuntimeDispatchInfo<Balance> {
            TransactionPayment::query_info(uxt, len)
        }
        fn query_fee_details(
            uxt: <Block as BlockT>::Extrinsic,
            len: u32,
        ) -> pallet_transaction_payment::FeeDetails<Balance> {
            TransactionPayment::query_fee_details(uxt, len)
        }
        fn query_weight_to_fee(weight: Weight) -> Balance {
            TransactionPayment::weight_to_fee(weight)
        }
        fn query_length_to_fee(length: u32) -> Balance {
            TransactionPayment::length_to_fee(length)
        }
    }

    impl pallet_transaction_payment_rpc_runtime_api::TransactionPaymentCallApi<Block, Balance, RuntimeCall>
        for Runtime
    {
        fn query_call_info(
            call: RuntimeCall,
            len: u32,
        ) -> pallet_transaction_payment::RuntimeDispatchInfo<Balance> {
            TransactionPayment::query_call_info(call, len)
        }
        fn query_call_fee_details(
            call: RuntimeCall,
            len: u32,
        ) -> pallet_transaction_payment::FeeDetails<Balance> {
            TransactionPayment::query_call_fee_details(call, len)
        }
        fn query_weight_to_fee(weight: Weight) -> Balance {
            TransactionPayment::weight_to_fee(weight)
        }
        fn query_length_to_fee(length: u32) -> Balance {
            TransactionPayment::length_to_fee(length)
        }
    }

    #[cfg(feature = "runtime-benchmarks")]
    impl frame_benchmarking::Benchmark<Block> for Runtime {
        fn benchmark_metadata(extra: bool) -> (
            Vec<frame_benchmarking::BenchmarkList>,
            Vec<frame_support::traits::StorageInfo>,
        ) {
            use frame_benchmarking::{baseline, Benchmarking, BenchmarkList};
            use frame_support::traits::StorageInfoTrait;
            use frame_system_benchmarking::Pallet as SystemBench;
            use baseline::Pallet as BaselineBench;

            let mut list = Vec::<BenchmarkList>::new();
            list_benchmarks!(list, extra);

            let storage_info = AllPalletsWithSystem::storage_info();

            (list, storage_info)
        }

        fn dispatch_benchmark(
            config: frame_benchmarking::BenchmarkConfig
        ) -> Result<Vec<frame_benchmarking::BenchmarkBatch>, sp_runtime::RuntimeString> {
            use frame_benchmarking::{baseline, Benchmarking, BenchmarkBatch, TrackedStorageKey};

            use frame_system_benchmarking::Pallet as SystemBench;
            use baseline::Pallet as BaselineBench;

            impl frame_system_benchmarking::Config for Runtime {}
            impl baseline::Config for Runtime {}

            use frame_support::traits::WhitelistedStorageKeys;
            let whitelist: Vec<TrackedStorageKey> = AllPalletsWithSystem::whitelisted_storage_keys();

            let mut batches = Vec::<BenchmarkBatch>::new();
            let params = (&config, &whitelist);
            add_benchmarks!(params, batches);

            Ok(batches)
        }
    }

    #[cfg(feature = "try-runtime")]
    impl frame_try_runtime::TryRuntime<Block> for Runtime {
        fn on_runtime_upgrade(checks: frame_try_runtime::UpgradeCheckSelect) -> (Weight, Weight) {
            // NOTE: intentional unwrap: we don't want to propagate the error backwards, and want to
            // have a backtrace here. If any of the pre/post migration checks fail, we shall stop
            // right here and right now.
            let weight = Executive::try_runtime_upgrade(checks).unwrap();
            (weight, BlockWeights::get().max_block)
        }

        fn execute_block(
            block: Block,
            state_root_check: bool,
            signature_check: bool,
            select: frame_try_runtime::TryStateSelect
        ) -> Weight {
            // NOTE: intentional unwrap: we don't want to propagate the error backwards, and want to
            // have a backtrace here.
            Executive::try_execute_block(block, state_root_check, signature_check, select).expect("execute-block failed")
        }
    }

    impl subtensor_custom_rpc_runtime_api::DelegateInfoRuntimeApi<Block> for Runtime {
        fn get_delegates() -> Vec<u8> {
            let result = SubtensorModule::get_delegates();
            result.encode()
        }

        fn get_delegate(delegate_account_vec: Vec<u8>) -> Vec<u8> {
            let _result = SubtensorModule::get_delegate(delegate_account_vec);
            if _result.is_some() {
                let result = _result.expect("Could not get DelegateInfo");
                result.encode()
            } else {
                vec![]
            }
        }

        fn get_delegated(delegatee_account_vec: Vec<u8>) -> Vec<u8> {
            let result = SubtensorModule::get_delegated(delegatee_account_vec);
            result.encode()
        }
    }

    impl subtensor_custom_rpc_runtime_api::NeuronInfoRuntimeApi<Block> for Runtime {
        fn get_neurons_lite(netuid: u16) -> Vec<u8> {
            let result = SubtensorModule::get_neurons_lite(netuid);
            result.encode()
        }

        fn get_neuron_lite(netuid: u16, uid: u16) -> Vec<u8> {
            let _result = SubtensorModule::get_neuron_lite(netuid, uid);
            if _result.is_some() {
                let result = _result.expect("Could not get NeuronInfoLite");
                result.encode()
            } else {
                vec![]
            }
        }

        fn get_neurons(netuid: u16) -> Vec<u8> {
            let result = SubtensorModule::get_neurons(netuid);
            result.encode()
        }

        fn get_neuron(netuid: u16, uid: u16) -> Vec<u8> {
            let _result = SubtensorModule::get_neuron(netuid, uid);
            if _result.is_some() {
                let result = _result.expect("Could not get NeuronInfo");
                result.encode()
            } else {
                vec![]
            }
        }
    }

    impl subtensor_custom_rpc_runtime_api::SubnetInfoRuntimeApi<Block> for Runtime {
        fn get_subnet_info(netuid: u16) -> Vec<u8> {
            let _result = SubtensorModule::get_subnet_info(netuid);
            if _result.is_some() {
                let result = _result.expect("Could not get SubnetInfo");
                result.encode()
            } else {
                vec![]
            }
        }

        fn get_subnets_info() -> Vec<u8> {
            let result = SubtensorModule::get_subnets_info();
            result.encode()
        }
    }

	impl subtensor_custom_rpc_runtime_api::StakeInfoRuntimeApi<Block> for Runtime {
        fn get_stake_info_for_coldkey( coldkey_account_vec: Vec<u8> ) -> Vec<u8> {
            let result = SubtensorModule::get_stake_info_for_coldkey( coldkey_account_vec );
			result.encode()
        }

        fn get_stake_info_for_coldkeys( coldkey_account_vecs: Vec<Vec<u8>> ) -> Vec<u8> {
            let result = SubtensorModule::get_stake_info_for_coldkeys( coldkey_account_vecs );
            result.encode()
        }
    }

    impl subtensor_custom_rpc_runtime_api::SubnetRegistrationRuntimeApi<Block> for Runtime {
        fn get_network_registration_cost() -> u64 {
            SubtensorModule::get_network_lock_cost()
        }
    }
}

#[cfg(test)]
mod tests {
    use super::*;
    use frame_support::traits::WhitelistedStorageKeys;
    use sp_core::hexdisplay::HexDisplay;
    use std::collections::HashSet;

    #[test]
    fn check_whitelist() {
        let whitelist: HashSet<String> = AllPalletsWithSystem::whitelisted_storage_keys()
            .iter()
            .map(|e| HexDisplay::from(&e.key).to_string())
            .collect();

        // Block Number
        assert!(
            whitelist.contains("26aa394eea5630e07c48ae0c9558cef702a5c1b19ab7a04f536c519aca4983ac")
        );
        // Total Issuance
        assert!(
            whitelist.contains("c2261276cc9d1f8598ea4b6a74b15c2f57c875e4cff74148e4628f264b974c80")
        );
        // Execution Phase
        assert!(
            whitelist.contains("26aa394eea5630e07c48ae0c9558cef7ff553b5a9862a516939d82b3d3d8661a")
        );
        // Event Count
        assert!(
            whitelist.contains("26aa394eea5630e07c48ae0c9558cef70a98fdbe9ce6c55837576c60c7af3850")
        );
        // System Events
        assert!(
            whitelist.contains("26aa394eea5630e07c48ae0c9558cef780d41e5e16056765bc8461851072c9d7")
        );
    }
}<|MERGE_RESOLUTION|>--- conflicted
+++ resolved
@@ -590,12 +590,7 @@
     pub const SubtensorInitialMinAllowedUids: u16 = 128;
     pub const SubtensorInitialMinLockCost: u64 = 100_000_000_000; // 100 TAO
     pub const SubtensorInitialSubnetOwnerCut: u16 = 11_796; // 18 percent
-<<<<<<< HEAD
-    pub const SubtensorInitialNetworkLockReductionInterval: u64 = 8 * (DAYS as u64);
-    pub const SubtensorInitialSubnetLimit: u16 = 12;
-=======
     pub const SubtensorInitialNetworkLockReductionInterval: u16 = 8 * 7200;
->>>>>>> b49d0d11
 }
 
 impl pallet_subtensor::Config for Runtime {
