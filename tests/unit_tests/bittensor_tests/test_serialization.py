--- conflicted
+++ resolved
@@ -6,12 +6,8 @@
 import pytest
 import bittensor
 import bittensor.serialization as serialization
-<<<<<<< HEAD
-from bittensor.subtensor.interface import Keypair
-=======
 
 from random import randrange
->>>>>>> 4eb46c2c
 
 
 class TestSerialization(unittest.TestCase):
