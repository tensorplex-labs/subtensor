from bittensor import bittensor_pb2_grpc as bittensor_grpc
from bittensor import bittensor_pb2
from bittensor.serializer import PyTorchSerializer

from loguru import logger
from typing import List, Tuple, Dict, Optional

from bittensor.exceptions.ResponseExceptions import EmptyTensorException

import bittensor
import os
import grpc
import PIL
import torch
import torch.nn as nn

from torch.autograd.function import once_differentiable

DUMMY = torch.empty(0, requires_grad=True)  # dummy tensor that triggers autograd in RemoteExpert  

class Dendrite(nn.Module):
    def __init__(self, config: bittensor.Config):
        super().__init__()
        self._config = config
        self._remotes = {}
    
    def forward_text(self, synapses: List[bittensor_pb2.Synapse], x: List[ torch.Tensor ]) -> List[torch.Tensor]:
        r""" Forward text inputs to synapses.

            Args:
                synapses (:obj:`List[bittensor_pb2.Synapse]` of shape :obj:`(num_synapses)`, `required`): 
                    List of remote synapses which match length of x. Tensors from x are sent forward to these synapses.

                x (:obj:`List[torch.Tensor]` of shape :obj:`(num_synapses * [batch_size, sequence_len])`, `required`): 
                    List of tensors to send to corresponsing synapses. Tensors are text input_ids encoded using the
                    bittensor tokenizer of shape [batch_size, sequence_len].
            
            Returns:
                forwad_output (:obj:`List[torch.FloatTensor]` of shape :obj:`(batch_size, sequence_len, bittensor.network_size)`, `required`): 
                    Output encodings of inputs produced by remote synapses. Non-responses are zeroes of common shape.
        """
        if len(x[0].shape) != 2:
            raise ValueError('Text inputs should rank 2 with semantic shape: [batch_size, sequence_len]')
        return self.forward(synapses, x, bittensor_pb2.Modality.TEXT)
    
    def forward_image(self, synapses: List[bittensor_pb2.Synapse], x: List[ torch.Tensor ]) -> List[torch.Tensor]:
        r""" Forward image inputs to synapses.

            Args:
                synapses (:obj:`List[bittensor_pb2.Synapse]` of shape :obj:`(num_synapses)`, `required`): 
                    List of remote synapses which match length of x. Tensors from x are sent forward to these synapses.

                x (:obj:`List[torch.Tensor]` of shape :obj:`(num_synapses * [batch_size, channels, rows, cols])`, `required`): 
                    List of image-tensors to send to corresponsing synapses. Tensors are images encoded using the
                    torch.toTensor() or other encoding which produces the shape [batch_size, channels, rows, cols].
            
            Returns:
                forwad_output (:obj:`List[torch.FloatTensor]` of shape :obj:`(batch_size, sequence_len, bittensor.network_size)`, `required`): 
                    Output encodings of images produced by remote synapses. Non-responses are zeroes of common shape.
        """
        # TODO(const): Checks across all tensors and other shape checks.
        # TODO(const): Add sequence length.
        if len(x[0].shape) != 4:
            raise ValueError('Image inputs should be rank 4 with semantic shape: [batch_size, channels, rows, cols]')
        return self.forward(synapses, x, bittensor_pb2.Modality.IMAGE)
    
    def forward_tensor(self, synapses: List[bittensor_pb2.Synapse], x: List[ torch.Tensor ]) -> List[torch.Tensor]:
        r""" Forward tensor inputs to synapses.

            Args:
                synapses (:obj:`List[bittensor_pb2.Synapse]` of shape :obj:`(num_synapses)`, `required`): 
                    List of remote synapses which match length of x. Tensors from x are sent forward to these synapses.

                x (:obj:`List[torch.Tensor]` of shape :obj:`(num_synapses * [batch_size, sequence_len, feature_len])`, `required`): 
                    List of tensors to send to corresponsing synapses. Tensors are of arbitrary type and
                    with shape [batch_size, sequence_len, feature_len].
            
            Returns:
                forwad_output (:obj:`List[torch.FloatTensor]` of shape :obj:`num_synapses * (batch_size, sequence_len, bittensor.network_size)]`, `required`): 
                    Output encodings of tensors produced by remote synapses. Non-responses are zeroes of common shape.
        """
        if len(x[0].shape) != 3:
            raise ValueError('Tensor inputs should be rank 3 with semantic shape: [batch_size, sequence_len, feature_len]')
        return self.forward(synapses, x, bittensor_pb2.Modality.TENSOR)
    
    def forward(self, synapses: List[bittensor_pb2.Synapse], x: List[ torch.Tensor ], mode: bittensor_pb2.Modality) -> List[torch.Tensor]:
        r""" Forward tensor inputs to synapses.

            Args:
                synapses (:obj:`List[bittensor_pb2.Synapse]` of shape :obj:`(num_synapses)`, `required`): 
                    List of remote synapses which match length of x. Tensors from x are sent forward to these synapses.

                x (:obj:`List[torch.Tensor]` of shape :obj:`(num_synapses * [shape])`, `required`): 
                    List of tensors to send to corresponsing synapses. Tensors are of arbitrary type and shape depending on the 
                    modality.

                mode (:obj:`bittensor_pb2.Modality` of shape :obj:`(1)`, `required`): 
                    Bittensor forward modality type. Enum in [TEXT, IMAGE, TENSOR]
            
            Returns:
                forwad_output (:obj:`List[torch.FloatTensor]` of shape :obj:`num_synapses * (batch_size, sequence_len, bittensor.network_size)]`, `required`): 
                    Output encodings of tensors produced by remote synapses. Non-responses are zeroes of common shape.
        """
        results = []
        for idx, synapse in enumerate(synapses):
            forward_inputs = x[ idx ]
                        
            # Get or create remote_synapse.
            remote_synapse = None
            if synapse.synapse_key in self._remotes:
                remote_synapse = self._remotes[synapse.synapse_key]
            else:
                # Create remote connection.
                remote_synapse = RemoteSynapse (synapse, self._config)
                self._remotes[synapse.synapse_key] = remote_synapse
                
            # Call remote synapse.
            results.append(remote_synapse(forward_inputs, mode))

        return results
    
# NOTE: (const) This code has been ported from hivemind thanks to Yozh and Max.
# Credit to them for designing this structure and api around torch. Here being ported to 
# bittensor, and eventually should interact seemlessly with hivemind nodes as well.
# TODO (const): needs to check shapes/ input types/ other.
class RemoteSynapse(nn.Module):
    """ Class which bundles a grpc connection to a remote host as a standard auto-grad torch.nn.Module.
    """
    def __init__(self, synapse: bittensor_pb2.Synapse, config: bittensor.Config):
        super().__init__()
        self.synapse = synapse
        self.local_neuron_key = config.neuron_key       
        # Loop back if the synapse is local.
        if synapse.address == config.remote_ip:
            ip = "localhost:"
            if config.remote_ip == "host.docker.internal":
                ip = "host.docker.internal:"
            self.endpoint = ip + synapse.port
        else:
            self.endpoint = synapse.address + ':' + synapse.port
        # TODO(const): should accept defaults. config = bittensor.config_or_defaults(config) 
        
        self.channel = grpc.insecure_channel(self.endpoint, options=[
                ('grpc.max_send_message_length', -1),
                ('grpc.max_receive_message_length', -1)])
        self.stub = bittensor_grpc.BittensorStub(self.channel)        
        # TODO(const): setter and getters for signature and nounce.
        self.signature = None
        self.nounce = None

    def __del__(self):
        if self.channel is not None:
            self.channel.close()

    def forward(self, inputs: torch.Tensor, mode: bittensor_pb2.Modality) -> torch.Tensor:
        # TODO (const): consistend packing.
        # flattened = flatten(inputs)
        # Note: (hivemind) we send DUMMY to prevent torch from excluding expert from backward if no other inputs require grad
        outputs = _RemoteModuleCall.apply(self, DUMMY, inputs, mode)
        # TODO (const) consitent unpacking
        # return unpack_to_schema(outputs, structure = self.synapse.output_schema) 
        return outputs
        
# Adapted from hivemind. Thanks Yozh.
class _RemoteModuleCall(torch.autograd.Function):
    """ Internal autograd-friendly call of a remote module over grpc"""

    # TODO (const) signatures + nounce.
    # TODO (const) check schema.
    # TODO (const) should take multiple input tensors and kwargs.
    @staticmethod
    def forward(ctx, caller: RemoteSynapse, dummy: torch.Tensor, inputs: torch.Tensor, mode: bittensor_pb2.Modality) -> torch.Tensor:
        # Save for backward call.
        ctx.caller = caller
        ctx.mode = mode
        
        # Serialize inputs to bytes.         
        serialized_inputs = PyTorchSerializer.serialize( inputs, mode )

        ctx.serialized_inputs = serialized_inputs
        
        # Build request for forward.
        request = bittensor_pb2.TensorMessage( 
                                                version = bittensor.__version__,
                                                neuron_key = ctx.caller.local_neuron_key,
                                                synapse_key = ctx.caller.synapse.synapse_key,
                                                nounce = ctx.caller.nounce,
                                                signature = ctx.caller.signature,
                                                tensors = [serialized_inputs]
                                            )
        
        # Make RPC call.
        try:
            response = ctx.caller.stub.Forward(request)                
<<<<<<< HEAD
        except grpc._channel._InactiveRpcError as ire:
            # Error making remote request.
            logger.error("Error making forward call to {} with error {}", RemoteSynapse, ire)
            return torch.zeros((inputs.size(0), bittensor.__network_dim__))

        # Deserialize outputs.
        try:
            output = PyTorchSerializer.deserialize_tensor(response.tensors[0])               
        except Exception as e:
            logger.error("Error deserializing responses with response {} with error {}", response.tensors[0], e)
            return torch.zeros((inputs.size(0), bittensor.__network_dim__))

        # Check batch_size.
        # TODO(const) check sequence_len when images have sequence len.
        if output.size(0) != inputs.size(0):    
            return torch.zeros((inputs.size(0), bittensor.__network_dim__))

        return output
=======
            # Deserialize outputs and return.
            if len(response.tensors) > 0:
                outputs = PyTorchSerializer.deserialize_tensor(response.tensors[0])
            else:
                raise EmptyTensorException
            
        except grpc._channel._InactiveRpcError as ire:
            #logger.error("Could not forward() to peer: {}".format(ire))
            outputs = torch.zeros((inputs.size(0), bittensor.__network_dim__))
        except EmptyTensorException as ete:
            outputs = torch.zeros((inputs.size(0), bittensor.__network_dim__))
        
        return outputs
>>>>>>> e6728600

    @staticmethod
    @once_differentiable
    def backward(ctx, grads: torch.Tensor) -> Optional[torch.Tensor]:
            
        # Serialize inputs to bytes.
        serialized_grads = PyTorchSerializer.serialize_tensor(grads)
        serialized_inputs = ctx.serialized_inputs
        
        # Build request for forward.
        request = bittensor_pb2.TensorMessage( 
                                                version = bittensor.__version__,
                                                neuron_key = ctx.caller.local_neuron_key,
                                                synapse_key = ctx.caller.synapse.synapse_key,
                                                nounce = ctx.caller.nounce,
                                                signature = ctx.caller.signature,
                                                tensors = [serialized_inputs, serialized_grads]
                                            )
        
        deserialized_grad_inputs = torch.zeros(1,1)
        
        try:
            # Attain backward response
            response = ctx.caller.stub.Backward(request)
            deserialized_grad_inputs = PyTorchSerializer.deserialize (response.tensors[0])
            return (None, None, deserialized_grad_inputs, None)        
        except grpc._channel._InactiveRpcError as ire:
            return (None, None, deserialized_grad_inputs, None)<|MERGE_RESOLUTION|>--- conflicted
+++ resolved
@@ -191,41 +191,26 @@
         
         # Make RPC call.
         try:
-            response = ctx.caller.stub.Forward(request)                
-<<<<<<< HEAD
-        except grpc._channel._InactiveRpcError as ire:
-            # Error making remote request.
-            logger.error("Error making forward call to {} with error {}", RemoteSynapse, ire)
-            return torch.zeros((inputs.size(0), bittensor.__network_dim__))
-
-        # Deserialize outputs.
-        try:
-            output = PyTorchSerializer.deserialize_tensor(response.tensors[0])               
-        except Exception as e:
-            logger.error("Error deserializing responses with response {} with error {}", response.tensors[0], e)
-            return torch.zeros((inputs.size(0), bittensor.__network_dim__))
-
-        # Check batch_size.
-        # TODO(const) check sequence_len when images have sequence len.
-        if output.size(0) != inputs.size(0):    
-            return torch.zeros((inputs.size(0), bittensor.__network_dim__))
-
-        return output
-=======
+            response = ctx.caller.stub.Forward(request)          
             # Deserialize outputs and return.
             if len(response.tensors) > 0:
                 outputs = PyTorchSerializer.deserialize_tensor(response.tensors[0])
             else:
                 raise EmptyTensorException
-            
+
         except grpc._channel._InactiveRpcError as ire:
-            #logger.error("Could not forward() to peer: {}".format(ire))
+            # Error making remote request.
+            logger.error("Error making forward call to {} with error {}", RemoteSynapse, ire)
+            return torch.zeros((inputs.size(0), bittensor.__network_dim__))
+         except EmptyTensorException as ete:
             outputs = torch.zeros((inputs.size(0), bittensor.__network_dim__))
-        except EmptyTensorException as ete:
-            outputs = torch.zeros((inputs.size(0), bittensor.__network_dim__))
-        
-        return outputs
->>>>>>> e6728600
+
+        # Check batch_size.
+        # TODO(const) check sequence_len when images have sequence len.
+        if output.size(0) != inputs.size(0):    
+            return torch.zeros((inputs.size(0), bittensor.__network_dim__))
+
+        return output
 
     @staticmethod
     @once_differentiable
