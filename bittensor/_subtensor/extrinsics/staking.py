# The MIT License (MIT)
# Copyright © 2021 Yuma Rao
# Copyright © 2023 Opentensor Foundation

# Permission is hereby granted, free of charge, to any person obtaining a copy of this software and associated
# documentation files (the “Software”), to deal in the Software without restriction, including without limitation
# the rights to use, copy, modify, merge, publish, distribute, sublicense, and/or sell copies of the Software,
# and to permit persons to whom the Software is furnished to do so, subject to the following conditions:

# The above copyright notice and this permission notice shall be included in all copies or substantial portions of
# the Software.

# THE SOFTWARE IS PROVIDED “AS IS”, WITHOUT WARRANTY OF ANY KIND, EXPRESS OR IMPLIED, INCLUDING BUT NOT LIMITED TO
# THE WARRANTIES OF MERCHANTABILITY, FITNESS FOR A PARTICULAR PURPOSE AND NONINFRINGEMENT. IN NO EVENT SHALL
# THE AUTHORS OR COPYRIGHT HOLDERS BE LIABLE FOR ANY CLAIM, DAMAGES OR OTHER LIABILITY, WHETHER IN AN ACTION
# OF CONTRACT, TORT OR OTHERWISE, ARISING FROM, OUT OF OR IN CONNECTION WITH THE SOFTWARE OR THE USE OR OTHER
# DEALINGS IN THE SOFTWARE.

import bittensor

from rich.prompt import Confirm
from time import sleep
from typing import List, Dict, Union, Optional
from bittensor.utils.balance import Balance
from ..errors import *

def add_stake_extrinsic(
        subtensor: 'bittensor.Subtensor',
        wallet: 'bittensor.wallet',
        hotkey_ss58: Optional[str] = None,
        amount: Union[Balance, float] = None,
        wait_for_inclusion: bool = True,
        wait_for_finalization: bool = False,
        prompt: bool = False,
    ) -> bool:
    r""" Adds the specified amount of stake to passed hotkey uid.
    Args:
        wallet (bittensor.wallet):
            Bittensor wallet object.
        hotkey_ss58 (Optional[str]):
            ss58 address of the hotkey account to stake to
            defaults to the wallet's hotkey.
        amount (Union[Balance, float]):
            Amount to stake as bittensor balance, or float interpreted as Tao.
        wait_for_inclusion (bool):
            If set, waits for the extrinsic to enter a block before returning true,
            or returns false if the extrinsic fails to enter the block within the timeout.
        wait_for_finalization (bool):
            If set, waits for the extrinsic to be finalized on the chain before returning true,
            or returns false if the extrinsic fails to be finalized within the timeout.
        prompt (bool):
            If true, the call waits for confirmation from the user before proceeding.
    Returns:
        success (bool):
            flag is true if extrinsic was finalized or uncluded in the block.
            If we did not wait for finalization / inclusion, the response is true.

    Raises:
        NotRegisteredError:
            If the wallet is not registered on the chain.
        NotDelegateError:
            If the hotkey is not a delegate on the chain.
    """
    # Decrypt keys,
    wallet.coldkey

    # Default to wallet's own hotkey if the value is not passed.
    if hotkey_ss58 is None:
        hotkey_ss58 = wallet.hotkey.ss58_address

    # Flag to indicate if we are using the wallet's own hotkey.
    own_hotkey: bool

    with bittensor.__console__.status(":satellite: Syncing with chain: [white]{}[/white] ...".format(subtensor.network)):
        old_balance = subtensor.get_balance( wallet.coldkeypub.ss58_address )
        # Get hotkey owner
        hotkey_owner = subtensor.get_hotkey_owner( hotkey_ss58 )
        own_hotkey = (wallet.coldkeypub.ss58_address == hotkey_owner)
        if not own_hotkey:
            # This is not the wallet's own hotkey so we are delegating.
            if not subtensor.is_hotkey_delegate( hotkey_ss58 ):
                raise NotDelegateError("Hotkey: {} is not a delegate.".format(hotkey_ss58))

            # Get hotkey take
            hotkey_take = subtensor.get_delegate_take( hotkey_ss58 )

        # Get current stake
        old_stake = subtensor.get_stake_for_coldkey_and_hotkey( coldkey_ss58=wallet.coldkeypub.ss58_address, hotkey_ss58=hotkey_ss58 )

    # Convert to bittensor.Balance
    if amount == None:
        # Stake it all.
        staking_balance = bittensor.Balance.from_tao( old_balance.tao )
    elif not isinstance(amount, bittensor.Balance ):
        staking_balance = bittensor.Balance.from_tao( amount )
    else:
        staking_balance = amount

    # Remove existential balance to keep key alive.
    if staking_balance > bittensor.Balance.from_rao( 1000 ):
        staking_balance = staking_balance - bittensor.Balance.from_rao( 1000 )
    else:
        staking_balance = staking_balance

    # Check enough to stake.
    if staking_balance > old_balance:
        bittensor.__console__.print(":cross_mark: [red]Not enough stake[/red]:[bold white]\n  balance:{}\n  amount: {}\n  coldkey: {}[/bold white]".format(old_balance, staking_balance, wallet.name))
        return False

    # Ask before moving on.
    if prompt:
        if not own_hotkey:
            # We are delegating.
            if not Confirm.ask("Do you want to delegate:[bold white]\n  amount: {}\n  to: {}\n  take: {}\n  owner: {}[/bold white]".format( staking_balance, wallet.hotkey_str, hotkey_take, hotkey_owner) ):
                return False
        else:
            if not Confirm.ask("Do you want to stake:[bold white]\n  amount: {}\n  to: {}[/bold white]".format( staking_balance, wallet.hotkey_str) ):
                return False

    try:
        with bittensor.__console__.status(":satellite: Staking to: [bold white]{}[/bold white] ...".format(subtensor.network)):
            staking_response: bool = __do_add_stake_single(
                subtensor = subtensor,
                wallet = wallet,
                hotkey_ss58 = hotkey_ss58,
                amount = staking_balance,
                wait_for_inclusion = wait_for_inclusion,
                wait_for_finalization = wait_for_finalization,
            )

        if staking_response: # If we successfully staked.
            # We only wait here if we expect finalization.
            if not wait_for_finalization and not wait_for_inclusion:
                bittensor.__console__.print(":white_heavy_check_mark: [green]Sent[/green]")
                return True

            bittensor.__console__.print(":white_heavy_check_mark: [green]Finalized[/green]")
            with bittensor.__console__.status(":satellite: Checking Balance on: [white]{}[/white] ...".format(subtensor.network)):
                new_balance = subtensor.get_balance( address = wallet.coldkeypub.ss58_address )
                block = subtensor.get_current_block()
                new_stake = subtensor.get_stake_for_coldkey_and_hotkey(
                    coldkey_ss58=wallet.coldkeypub.ss58_address,
                    hotkey_ss58= wallet.hotkey.ss58_address,
                    block=block
                ) # Get current stake

                bittensor.__console__.print("Balance:\n  [blue]{}[/blue] :arrow_right: [green]{}[/green]".format( old_balance, new_balance ))
                bittensor.__console__.print("Stake:\n  [blue]{}[/blue] :arrow_right: [green]{}[/green]".format( old_stake, new_stake ))
                return True
        else:
            bittensor.__console__.print(":cross_mark: [red]Failed[/red]: Error unknown.")
            return False

    except NotRegisteredError as e:
        bittensor.__console__.print(":cross_mark: [red]Hotkey: {} is not registered.[/red]".format(wallet.hotkey_str))
        return False
    except StakeError as e:
        bittensor.__console__.print(":cross_mark: [red]Stake Error: {}[/red]".format(e))
        return False


def add_stake_multiple_extrinsic (
        subtensor: 'bittensor.Subtensor',
        wallet: 'bittensor.wallet',
        hotkey_ss58s: List[str],
        amounts: List[Union[Balance, float]] = None,
        wait_for_inclusion: bool = True,
        wait_for_finalization: bool = False,
        prompt: bool = False,
    ) -> bool:
    r""" Adds stake to each hotkey_ss58 in the list, using each amount, from a common coldkey.
    Args:
        wallet (bittensor.wallet):
            Bittensor wallet object for the coldkey.
        hotkey_ss58s (List[str]):
            List of hotkeys to stake to.
        amounts (List[Union[Balance, float]]):
            List of amounts to stake. If None, stake all to the first hotkey.
        wait_for_inclusion (bool):
            if set, waits for the extrinsic to enter a block before returning true,
            or returns false if the extrinsic fails to enter the block within the timeout.
        wait_for_finalization (bool):
            if set, waits for the extrinsic to be finalized on the chain before returning true,
            or returns false if the extrinsic fails to be finalized within the timeout.
        prompt (bool):
            If true, the call waits for confirmation from the user before proceeding.
    Returns:
        success (bool):
            flag is true if extrinsic was finalized or included in the block.
            flag is true if any wallet was staked.
            If we did not wait for finalization / inclusion, the response is true.
    """
    if not isinstance(hotkey_ss58s, list) or not all(isinstance(hotkey_ss58, str) for hotkey_ss58 in hotkey_ss58s):
        raise TypeError("hotkey_ss58s must be a list of str")

    if len(hotkey_ss58s) == 0:
        return True

    if amounts is not None and len(amounts) != len(hotkey_ss58s):
        raise ValueError("amounts must be a list of the same length as hotkey_ss58s")

    if amounts is not None and not all(isinstance(amount, (Balance, float)) for amount in amounts):
        raise TypeError("amounts must be a [list of bittensor.Balance or float] or None")

    if amounts is None:
        amounts = [None] * len(hotkey_ss58s)
    else:
        # Convert to Balance
        amounts = [bittensor.Balance.from_tao(amount) if isinstance(amount, float) else amount for amount in amounts ]

        if sum(amount.tao for amount in amounts) == 0:
            # Staking 0 tao
            return True

    # Decrypt coldkey.
    wallet.coldkey

    old_stakes = []
    with bittensor.__console__.status(":satellite: Syncing with chain: [white]{}[/white] ...".format(subtensor.network)):
        old_balance = subtensor.get_balance( wallet.coldkeypub.ss58_address )

        # Get the old stakes.
        for hotkey_ss58 in hotkey_ss58s:
            old_stakes.append( subtensor.get_stake_for_coldkey_and_hotkey( coldkey_ss58 = wallet.coldkeypub.ss58_address, hotkey_ss58 = hotkey_ss58 ) )

    # Remove existential balance to keep key alive.
    ## Keys must maintain a balance of at least 1000 rao to stay alive.
    total_staking_rao = sum([amount.rao if amount is not None else 0 for amount in amounts])
    if total_staking_rao == 0:
        # Staking all to the first wallet.
        if old_balance.rao > 1000:
            old_balance -= bittensor.Balance.from_rao(1000)

    elif total_staking_rao < 1000:
        # Staking less than 1000 rao to the wallets.
        pass
    else:
        # Staking more than 1000 rao to the wallets.
        ## Reduce the amount to stake to each wallet to keep the balance above 1000 rao.
        percent_reduction = 1 - (1000 / total_staking_rao)
        amounts = [Balance.from_tao(amount.tao * percent_reduction) for amount in amounts]

    successful_stakes = 0
    for idx, (hotkey_ss58, amount, old_stake) in enumerate(zip(hotkey_ss58s, amounts, old_stakes)):
        staking_all = False
        # Convert to bittensor.Balance
        if amount == None:
            # Stake it all.
            staking_balance = bittensor.Balance.from_tao( old_balance.tao )
            staking_all = True
        else:
            # Amounts are cast to balance earlier in the function
            assert isinstance(amount, bittensor.Balance)
            staking_balance = amount

        # Check enough to stake
        if staking_balance > old_balance:
            bittensor.__console__.print(":cross_mark: [red]Not enough balance[/red]: [green]{}[/green] to stake: [blue]{}[/blue] from coldkey: [white]{}[/white]".format(old_balance, staking_balance, wallet.name))
            continue

        # Ask before moving on.
        if prompt:
            if not Confirm.ask("Do you want to stake:\n[bold white]  amount: {}\n  hotkey: {}[/bold white ]?".format( staking_balance, wallet.hotkey_str) ):
                continue

        try:
            staking_response: bool = __do_add_stake_single(
                subtensor = subtensor,
                wallet = wallet,
                hotkey_ss58 = hotkey_ss58,
                amount = staking_balance,
                wait_for_inclusion = wait_for_inclusion,
                wait_for_finalization = wait_for_finalization,
            )
        
            if staking_response: # If we successfully staked.
                # We only wait here if we expect finalization.

                if idx < len(hotkey_ss58s) - 1:
                    # Wait for tx rate limit.
                    tx_rate_limit_blocks = subtensor.tx_rate_limit()
                    if tx_rate_limit_blocks > 0:
                        bittensor.__console__.print(":hourglass: [yellow]Waiting for tx rate limit: [white]{}[/white] blocks[/yellow]".format(tx_rate_limit_blocks))
                        sleep( tx_rate_limit_blocks * 12 ) # 12 seconds per block

                if not wait_for_finalization and not wait_for_inclusion:
                    bittensor.__console__.print(":white_heavy_check_mark: [green]Sent[/green]")
                    old_balance -= staking_balance
                    successful_stakes += 1
                    if staking_all:
                        # If staked all, no need to continue
                        break

                    continue

                bittensor.__console__.print(":white_heavy_check_mark: [green]Finalized[/green]")

                block = subtensor.get_current_block()
                new_stake = subtensor.get_stake_for_coldkey_and_hotkey( coldkey_ss58 = wallet.coldkeypub.ss58_address, hotkey_ss58 = hotkey_ss58, block = block )
                new_balance = subtensor.get_balance( wallet.coldkeypub.ss58_address, block = block )
                bittensor.__console__.print("Stake ({}): [blue]{}[/blue] :arrow_right: [green]{}[/green]".format( hotkey_ss58, old_stake, new_stake ))
                old_balance = new_balance
                successful_stakes += 1
                if staking_all:
                    # If staked all, no need to continue
                    break

            else:
                bittensor.__console__.print(":cross_mark: [red]Failed[/red]: Error unknown.")
                continue

        except NotRegisteredError as e:
            bittensor.__console__.print(":cross_mark: [red]Hotkey: {} is not registered.[/red]".format(hotkey_ss58))
            continue
        except StakeError as e:
            bittensor.__console__.print(":cross_mark: [red]Stake Error: {}[/red]".format(e))
            continue


    if successful_stakes != 0:
        with bittensor.__console__.status(":satellite: Checking Balance on: ([white]{}[/white] ...".format(subtensor.network)):
            new_balance = subtensor.get_balance( wallet.coldkeypub.ss58_address )
        bittensor.__console__.print("Balance: [blue]{}[/blue] :arrow_right: [green]{}[/green]".format( old_balance, new_balance ))
        return True

    return False

def __do_add_stake_single(
        subtensor: 'bittensor.Subtensor',
        wallet: 'bittensor.wallet',
        hotkey_ss58: str,
        amount: 'bittensor.Balance',
        wait_for_inclusion: bool = True,
        wait_for_finalization: bool = False,
    ) -> bool:
    r"""
    Executes a stake call to the chain using the wallet and amount specified.
    Args:
        wallet (bittensor.wallet):
            Bittensor wallet object.
        hotkey_ss58 (str):
            Hotkey to stake to.
        amount (bittensor.Balance):
            Amount to stake as bittensor balance object.
        wait_for_inclusion (bool):
            If set, waits for the extrinsic to enter a block before returning true,
            or returns false if the extrinsic fails to enter the block within the timeout.
        wait_for_finalization (bool):
            If set, waits for the extrinsic to be finalized on the chain before returning true,
            or returns false if the extrinsic fails to be finalized within the timeout.
        prompt (bool):
            If true, the call waits for confirmation from the user before proceeding.
    Returns:
        success (bool):
            flag is true if extrinsic was finalized or uncluded in the block.
            If we did not wait for finalization / inclusion, the response is true.
    Raises:
        StakeError:
            If the extrinsic fails to be finalized or included in the block.
        NotDelegateError:
            If the hotkey is not a delegate.
        NotRegisteredError:
            If the hotkey is not registered in any subnets.

    """
    # Decrypt keys,
    wallet.coldkey
<<<<<<< HEAD

=======
    
>>>>>>> 07e84e8b
    hotkey_owner = subtensor.get_hotkey_owner( hotkey_ss58 )
    own_hotkey = (wallet.coldkeypub.ss58_address == hotkey_owner)
    if not own_hotkey:
        # We are delegating.
        # Verify that the hotkey is a delegate.
        if not subtensor.is_hotkey_delegate( hotkey_ss58 = hotkey_ss58 ):
            raise NotDelegateError("Hotkey: {} is not a delegate.".format(hotkey_ss58))

    with subtensor.substrate as substrate:
        call = substrate.compose_call(
        call_module='SubtensorModule',
        call_function='add_stake',
        call_params={
            'hotkey': hotkey_ss58,
            'amount_staked': amount.rao
            }
        )
        extrinsic = substrate.create_signed_extrinsic( call = call, keypair = wallet.coldkey )
        response = substrate.submit_extrinsic( extrinsic, wait_for_inclusion = wait_for_inclusion, wait_for_finalization = wait_for_finalization )
        # We only wait here if we expect finalization.
        if not wait_for_finalization and not wait_for_inclusion:
            return True

        response.process_events()
        if response.is_success:
            return True
        else:
            raise StakeError(response.error_message)<|MERGE_RESOLUTION|>--- conflicted
+++ resolved
@@ -365,11 +365,6 @@
     """
     # Decrypt keys,
     wallet.coldkey
-<<<<<<< HEAD
-
-=======
-    
->>>>>>> 07e84e8b
     hotkey_owner = subtensor.get_hotkey_owner( hotkey_ss58 )
     own_hotkey = (wallet.coldkeypub.ss58_address == hotkey_owner)
     if not own_hotkey:
