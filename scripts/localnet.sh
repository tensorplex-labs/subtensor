--- conflicted
+++ resolved
@@ -35,20 +35,12 @@
     --chain="$FULL_PATH"
     --alice
     --port 30334
-<<<<<<< HEAD
     --rpc-port 9946
-    --validator
-    --rpc-cors=all
-=======
-    --ws-port 9946
-    --rpc-port 9934
     --validator
     --rpc-cors=all
     --rpc-external
     --unsafe-rpc-external
     --rpc-methods=unsafe
-    --ws-external
->>>>>>> a70c57bd
     --allow-private-ipv4
     --discover-local
 )
@@ -59,12 +51,7 @@
     --chain="$FULL_PATH"
     --bob
     --port 30335
-<<<<<<< HEAD
-    --rpc-port 9947
-=======
-    --ws-port 9947
     --rpc-port 9935
->>>>>>> a70c57bd
     --validator
     --allow-private-ipv4
     --discover-local
