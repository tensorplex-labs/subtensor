--- conflicted
+++ resolved
@@ -161,6 +161,54 @@
       - name: cargo clippy --workspace --all-targets --all-features -- -D warnings
         run: cargo clippy --workspace --all-targets --all-features -- -D warnings
 
+  cargo-clippy-all-features:
+    name: cargo clippy --all-features
+    runs-on: SubtensorCI
+    strategy:
+      matrix:
+        rust-branch:
+          - nightly-2024-03-05
+        rust-target:
+          - x86_64-unknown-linux-gnu
+          # - x86_64-apple-darwin
+        os:
+          - ubuntu-latest
+          # - macos-latest
+        include:
+          - os: ubuntu-latest
+          # - os: macos-latest
+    env:
+      RELEASE_NAME: development
+      # RUSTFLAGS: -A warnings
+      RUSTV: ${{ matrix.rust-branch }}
+      RUST_BACKTRACE: full
+      RUST_BIN_DIR: target/${{ matrix.rust-target }}
+      SKIP_WASM_BUILD: 1
+      TARGET: ${{ matrix.rust-target }}
+    steps:
+      - name: Check-out repository under $GITHUB_WORKSPACE
+        uses: actions/checkout@v2
+
+      - name: Install dependencies
+        run: |
+          sudo apt-get update &&
+          sudo apt-get install -y clang curl libssl-dev llvm libudev-dev protobuf-compiler
+
+      - name: Install Rust ${{ matrix.rust-branch }}
+        uses: actions-rs/toolchain@v1.0.6
+        with:
+          toolchain: ${{ matrix.rust-branch }}
+          components: rustfmt, clippy
+          profile: minimal
+
+      - name: Utilize Shared Rust Cache
+        uses: Swatinem/rust-cache@v2.2.1
+        with:
+          key: ${{ matrix.os }}-${{ env.RUST_BIN_DIR }}
+
+      - name: cargo clippy --workspace --all-targets --all-features -- -D warnings
+        run: cargo clippy --workspace --all-targets --all-features -- -D warnings
+
   # runs cargo test --workspace
   cargo-test:
     name: cargo test
@@ -353,7 +401,6 @@
           runtime-package: "node-subtensor-runtime"
           node-uri: "wss://entrypoint-finney.opentensor.ai:443"
           checks: "pre-and-post"
-<<<<<<< HEAD
           extra-args: "--disable-spec-version-check --no-weight-warnings"
 
   check-devnet-migrations:
@@ -384,43 +431,4 @@
           runtime-package: "node-subtensor-runtime"
           node-uri: "wss://test.chain.opentensor.ai:443"
           checks: "pre-and-post"
-          extra-args: "--disable-spec-version-check --no-weight-warnings"
-=======
-          extra-args: "--disable-spec-version-check --no-weight-warnings --disable-idempotency-checks"
-
-  # ----
-  # We can enable devnet and finney migrations once Polkadot v1.0 is deployed to finney, after
-  # which time all future migrations should be idempotent and won't start failing after the
-  # upgrade is deployed.
-  # ----
-  # check-devnet-migrations:
-  #   name: check devnet migrations
-  #   runs-on: ubuntu-22.04
-  #   steps:
-  #     - name: Checkout sources
-  #       uses: actions/checkout@v4
-  #
-  #     - name: Run Try Runtime Checks
-  #       uses: "paritytech/try-runtime-gha@v0.1.0"
-  #       with:
-  #         runtime-package: "node-subtensor-runtime"
-  #         node-uri: "wss://dev.chain.opentensor.ai:443"
-  #         checks: "pre-and-post"
-  #         extra-args: "--disable-spec-version-check --no-weight-warnings --disable-idempotency-checks"
-  #
-  # check-testnet-migrations:
-  #   name: check testnet migrations
-  #   runs-on: ubuntu-22.04
-  #   steps:
-  #     - name: Checkout sources
-  #       uses: actions/checkout@v4
-  #
-  #     - name: Run Try Runtime Checks
-  #       uses: "paritytech/try-runtime-gha@v0.1.0"
-  #       with:
-  #         runtime-package: "node-subtensor-runtime"
-  #         node-uri: "wss://test.chain.opentensor.ai:443"
-  #         checks: "pre-and-post"
-  #         extra-args: "--disable-spec-version-check --no-weight-warnings --disable-idempotency-checks"
-  #
->>>>>>> 0c77062a
+          extra-args: "--disable-spec-version-check --no-weight-warnings"