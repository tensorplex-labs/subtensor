--- conflicted
+++ resolved
@@ -30,19 +30,12 @@
                             -D clippy::unimplemented
 
 clippy-fix:
-<<<<<<< HEAD
-  @echo "Running cargo clippy with automatic fixes on potentially dirty code..."
-  cargo +{{RUSTV}} clippy --fix --allow-dirty --allow-staged --workspace --all-targets -- \
-    -A clippy::todo \
-    -A clippy::unimplemented
-=======
     @echo "Running cargo clippy with automatic fixes on potentially dirty code..."
     cargo +{{RUSTV}} clippy --fix --allow-dirty --allow-staged --workspace --all-targets -- \
         -A clippy::todo \
         -A clippy::unimplemented \
         -A clippy::indexing_slicing
 
->>>>>>> fe5f5aa7
 fix:
   @echo "Running cargo fix..."
   cargo +{{RUSTV}} fix --workspace
